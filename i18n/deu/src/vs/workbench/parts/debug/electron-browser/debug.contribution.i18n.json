--- conflicted
+++ resolved
@@ -21,10 +21,7 @@
 	"allowBreakpointsEverywhere": "Ermöglicht das Festlegen von Haltepunkten für alle Dateien.",
 	"openExplorerOnEnd": "Hiermit wird am Ende einer Debugsitzung automatisch eine Explorer-Ansicht geöffnet.",
 	"inlineValues": "Variablenwerte beim Debuggen in Editor eingebunden anzeigen",
-<<<<<<< HEAD
-=======
 	"toolBarLocation": "Steuert die Position der Debugsymbolleiste. Mögliche Werte sind \"floating\" (schwebend in allen Ansichten), \"docked\" (verankert in der Debugansicht) oder \"hidden\" (ausgeblendet).",
->>>>>>> 8647b7c1
 	"never": "Debuggen nie in Statusleiste anzeigen",
 	"always": "Debuggen immer in Statusleiste anzeigen",
 	"onFirstSessionStart": "Debuggen nur in Statusleiste anzeigen, nachdem das Debuggen erstmals gestartet wurde",
