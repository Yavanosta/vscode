/*---------------------------------------------------------------------------------------------
 *  Copyright (c) Microsoft Corporation. All rights reserved.
 *  Licensed under the MIT License. See License.txt in the project root for license information.
 *--------------------------------------------------------------------------------------------*/

import { sep } from 'vs/base/common/path';
import { IdleValue } from 'vs/base/common/async';

// When comparing large numbers of strings, such as in sorting large arrays, is better for
// performance to create an Intl.Collator object and use the function provided by its compare
// property than it is to use String.prototype.localeCompare()

// A collator with numeric sorting enabled, and no sensitivity to case or to accents
const intlFileNameCollatorBaseNumeric: IdleValue<{ collator: Intl.Collator, collatorIsNumeric: boolean }> = new IdleValue(() => {
	const collator = new Intl.Collator(undefined, { numeric: true, sensitivity: 'base' });
	return {
		collator: collator,
		collatorIsNumeric: collator.resolvedOptions().numeric
	};
});

// A collator with numeric sorting enabled.
const intlFileNameCollatorNumeric: IdleValue<{ collator: Intl.Collator }> = new IdleValue(() => {
	const collator = new Intl.Collator(undefined, { numeric: true });
	return {
		collator: collator
	};
});

// Selects an option for grouping names by case
const enum CaseGrouping {
	Upper,
	Lower,
	None,
}

// A collator with numeric sorting enabled, and sensitivity to accents and diacritics but not case.
const intlFileNameCollatorNumericCaseInsensitive: IdleValue<{ collator: Intl.Collator }> = new IdleValue(() => {
	const collator = new Intl.Collator(undefined, { numeric: true, sensitivity: 'accent' });
	return {
		collator: collator
	};
});/** Compares filenames without distinguishing the name from the extension. Disambiguates by unicode comparison. */
export function compareFileNames(one: string | null, other: string | null, caseSensitive = false): number {
	const a = one || '';
	const b = other || '';
	const result = intlFileNameCollatorBaseNumeric.value.collator.compare(a, b);

	// Using the numeric option in the collator will
	// make compare(`foo1`, `foo01`) === 0. We must disambiguate.
	if (intlFileNameCollatorBaseNumeric.value.collatorIsNumeric && result === 0 && a !== b) {
		return a < b ? -1 : 1;
	}

	return result;
}

<<<<<<< HEAD
/** Compares filenames by name, then by extension. Mixes uppercase and lowercase names together. */
export function compareFileNamesDefault(one: string | null, other: string | null): number {
	return compareNamesThenExtensions(one, other, CaseGrouping.None);
}


/** Compares filenames by name case, then by name, then by extension. Groups uppercase names before lowercase. */
export function compareFileNamesUpper(one: string | null, other: string | null) {
	return compareNamesThenExtensions(one, other, CaseGrouping.Upper);
}

/** Compares filenames by name case, then by name, then by extension. Groups lowercase names before uppercase. */
export function compareFileNamesLower(one: string | null, other: string | null) {
	return compareNamesThenExtensions(one, other, CaseGrouping.Lower);
}

/** Compares filenames by unicode value, not differentiating between names and extensions. */
export function compareFileNamesUnicode(one: string | null, other: string | null) {
	one = one || '';
	other = other || '';

	// Simply compare both strings. No name vs extension awareness.
	if (one === other) {
		return 0;
	}

	return one < other ? -1 : 1;
=======
/** Compares filenames without distinguishing the name from the extension. Disambiguates by length, not unicode comparison. */
export function compareFileNamesDefault(one: string | null, other: string | null): number {
	const collatorNumeric = intlFileNameCollatorNumeric.value.collator;
	one = one || '';
	other = other || '';

	// Compare the entire filename - both name and extension - and disambiguate by length if needed
	return compareAndDisambiguateByLength(collatorNumeric, one, other);
>>>>>>> 8e369907
}

export function noIntlCompareFileNames(one: string | null, other: string | null, caseSensitive = false): number {
	if (!caseSensitive) {
		one = one && one.toLowerCase();
		other = other && other.toLowerCase();
	}

	const [oneName, oneExtension] = extractNameAndExtension(one);
	const [otherName, otherExtension] = extractNameAndExtension(other);

	if (oneName !== otherName) {
		return oneName < otherName ? -1 : 1;
	}

	if (oneExtension === otherExtension) {
		return 0;
	}

	return oneExtension < otherExtension ? -1 : 1;
}

export function compareFileExtensions(one: string | null, other: string | null): number {
	const [oneName, oneExtension] = extractNameAndExtension(one);
	const [otherName, otherExtension] = extractNameAndExtension(other);

	let result = intlFileNameCollatorBaseNumeric.value.collator.compare(oneExtension, otherExtension);

	if (result === 0) {
		// Using the numeric option in the collator will
		// make compare(`foo1`, `foo01`) === 0. We must disambiguate.
		if (intlFileNameCollatorBaseNumeric.value.collatorIsNumeric && oneExtension !== otherExtension) {
			return oneExtension < otherExtension ? -1 : 1;
		}

		// Extensions are equal, compare filenames
		result = intlFileNameCollatorBaseNumeric.value.collator.compare(oneName, otherName);

		if (intlFileNameCollatorBaseNumeric.value.collatorIsNumeric && result === 0 && oneName !== otherName) {
			return oneName < otherName ? -1 : 1;
		}
	}

	return result;
}

<<<<<<< HEAD
/** Compares filenames by extenson, then by name. Mixes uppercase and lowercase names together */
export function compareFileExtensionsDefault(one: string | null, other: string | null): number {
	return compareExtensionsThenNames(one, other, CaseGrouping.None);
}

/** Compares filenames by extension, then by name case, then by name. Groups uppercase names before lowercase. */
export function compareFileExtensionsUpper(one: string | null, other: string | null): number {
	return compareExtensionsThenNames(one, other, CaseGrouping.Upper);
}

/** Compares filenames by extension, then by name case, then by name. Groups lowercase names before uppercase. */
export function compareFileExtensionsLower(one: string | null, other: string | null): number {
	return compareExtensionsThenNames(one, other, CaseGrouping.Lower);
}

/** Compares filenames by extension unicode value, then by name unicode value. */
export function compareFileExtensionsUnicode(one: string | null, other: string | null) {
	const [oneName, oneExtension] = extractNameAndExtension(one, true);
	const [otherName, otherExtension] = extractNameAndExtension(other, true);

	// Check for extension differences
	if (oneExtension !== otherExtension) {
		return oneExtension < otherExtension ? -1 : 1;
	}

	// Check for name differences.
	if (oneName !== otherName) {
		return oneName < otherName ? -1 : 1;
	}

	return 0;
=======
/** Compares filenames by extenson, then by full filename */
export function compareFileExtensionsDefault(one: string | null, other: string | null): number {
	one = one || '';
	other = other || '';
	const oneExtension = extractExtension(one);
	const otherExtension = extractExtension(other);
	const collatorNumeric = intlFileNameCollatorNumeric.value.collator;
	const collatorNumericCaseInsensitive = intlFileNameCollatorNumericCaseInsenstive.value.collator;
	let result;

	// Check for extension differences, ignoring differences in case and comparing numbers numerically.
	result = compareAndDisambiguateByLength(collatorNumericCaseInsensitive, oneExtension, otherExtension);
	if (result !== 0) {
		return result;
	}

	// Compare full filenames
	return compareAndDisambiguateByLength(collatorNumeric, one, other);
>>>>>>> 8e369907
}

const FileNameMatch = /^(.*?)(\.([^.]*))?$/;

/** Extracts the name and extension from a full filename, with optional special handling for dotfiles */
function extractNameAndExtension(str?: string | null, dotfilesAsNames = false): [string, string] {
	const match = str ? FileNameMatch.exec(str) as Array<string> : ([] as Array<string>);

	let result: [string, string] = [(match && match[1]) || '', (match && match[3]) || ''];

	// if the dotfilesAsNames option is selected, treat an empty filename with an extension,
	// or a filename that starts with a dot, as a dotfile name
	if (dotfilesAsNames && (!result[0] && result[1] || result[0] && result[0].charAt(0) === '.')) {
		result = [result[0] + '.' + result[1], ''];
	}

	return result;
}

/** Extracts the extension from a full filename. Treats dotfiles as names, not extensions. */
function extractExtension(str?: string | null): string {
	const match = str ? FileNameMatch.exec(str) as Array<string> : ([] as Array<string>);

	return (match && match[1] && match[1].charAt(0) !== '.' && match[3]) || '';
}

function compareAndDisambiguateByLength(collator: Intl.Collator, one: string, other: string) {
	// Check for differences
	let result = collator.compare(one, other);
	if (result !== 0) {
		return result;
	}

	// In a numeric comparison, `foo1` and `foo01` will compare as equivalent.
	// Disambiguate by sorting the shorter string first.
	if (one.length !== other.length) {
		return one.length < other.length ? -1 : 1;
	}

	return 0;
}

function compareNamesThenExtensions(one: string | null, other: string | null, caseGrouping: CaseGrouping) {
	const [oneName, oneExtension] = extractNameAndExtension(one, true);
	const [otherName, otherExtension] = extractNameAndExtension(other, true);
	const collatorNumeric = intlFileNameCollatorNumeric.value.collator;
	const collatorNumericCaseInsensitive = intlFileNameCollatorNumericCaseInsensitive.value.collator;
	let result = 0;

	// Compare names by case if case grouping is selected.
	switch (caseGrouping) {
		case CaseGrouping.Upper:
			result = compareCaseUpperFirst(oneName, otherName);
			break;
		case CaseGrouping.Lower:
			result = compareCaseLowerFirst(oneName, otherName);
			break;
		case CaseGrouping.None:
			break;
	}
	if (result !== 0) {
		return result;
	}

	// Check for name differences.
	result = compareAndDisambiguateByLength(collatorNumeric, oneName, otherName);
	if (result !== 0) {
		return result;
	}

	// Check for case insensitive extension differences.
	result = compareAndDisambiguateByLength(collatorNumericCaseInsensitive, oneExtension, otherExtension);
	if (result !== 0) {
		return result;
	}

	// Disambiguate the extension case if needed.
	if (oneExtension !== otherExtension) {
		return collatorNumeric.compare(oneExtension, otherExtension);
	}

	return 0;
}

function compareExtensionsThenNames(one: string | null, other: string | null, caseGrouping: CaseGrouping) {
	const [oneName, oneExtension] = extractNameAndExtension(one, true);
	const [otherName, otherExtension] = extractNameAndExtension(other, true);
	const collatorNumeric = intlFileNameCollatorNumeric.value.collator;
	const collatorNumericCaseInsensitive = intlFileNameCollatorNumericCaseInsensitive.value.collator;
	let result;

	// Check for extension differences, ignoring differences in case.
	result = compareAndDisambiguateByLength(collatorNumericCaseInsensitive, oneExtension, otherExtension);
	if (result !== 0) {
		return result;
	}

	// Compare names by case if case grouping is selected.
	switch (caseGrouping) {
		case CaseGrouping.Upper:
			result = compareCaseUpperFirst(oneName, otherName);
			break;
		case CaseGrouping.Lower:
			result = compareCaseLowerFirst(oneName, otherName);
			break;
		case CaseGrouping.None:
			break;
	}
	if (result !== 0) {
		return result;
	}

	// Compare names.
	result = compareAndDisambiguateByLength(collatorNumeric, oneName, otherName);
	if (result !== 0) {
		return result;
	}

	// Disambiguate extension case if needed.
	if (oneExtension !== otherExtension) {
		return collatorNumeric.compare(oneExtension, otherExtension);
	}

	return 0;
}

/** @returns `true` if the string is starts with a lowercase letter. Otherwise, `false`. */
function isLower(string: string) {
	const character = string.charAt(0);

	if (character.toLocaleUpperCase() !== character) {
		return true;
	}

	return false;
}

/** @returns `true` if the string starts with an uppercase letter. Otherwise, `false`. */
function isUpper(string: string) {
	const character = string.charAt(0);

	if (character.toLocaleLowerCase() !== character) {
		return true;
	}

	return false;
}

/**
 * Compares the case of the provided strings - with lowercase considered less than uppercase
 *
 * @returns
 * ```text
 *   -1 if one is lowercase and other is uppercase
 *    1 if one is uppercase and other is lowercase
 *    0 otherwise
 * ```
 */
function compareCaseLowerFirst(one: string, other: string): number {
	if (isLower(one) && isUpper(other)) {
		return -1;
	}
	if (isUpper(one) && isLower(other)) {
		return 1;
	}
	return 0;
}

/**
 * Compares the case of the provided strings - with uppercase considered less than lowercase
 *
 * @returns
 * ```text
 *   -1 if one is uppercase and other is lowercase
 *    1 if one is lowercase and other is uppercase
 *    0 otherwise
 * ```
 */
function compareCaseUpperFirst(one: string, other: string): number {
	if (isUpper(one) && isLower(other)) {
		return -1;
	}
	if (isLower(one) && isUpper(other)) {
		return 1;
	}
	return 0;
}

function comparePathComponents(one: string, other: string, caseSensitive = false): number {
	if (!caseSensitive) {
		one = one && one.toLowerCase();
		other = other && other.toLowerCase();
	}

	if (one === other) {
		return 0;
	}

	return one < other ? -1 : 1;
}

export function comparePaths(one: string, other: string, caseSensitive = false): number {
	const oneParts = one.split(sep);
	const otherParts = other.split(sep);

	const lastOne = oneParts.length - 1;
	const lastOther = otherParts.length - 1;
	let endOne: boolean, endOther: boolean;

	for (let i = 0; ; i++) {
		endOne = lastOne === i;
		endOther = lastOther === i;

		if (endOne && endOther) {
			return compareFileNames(oneParts[i], otherParts[i], caseSensitive);
		} else if (endOne) {
			return -1;
		} else if (endOther) {
			return 1;
		}

		const result = comparePathComponents(oneParts[i], otherParts[i], caseSensitive);

		if (result !== 0) {
			return result;
		}
	}
}

export function compareAnything(one: string, other: string, lookFor: string): number {
	const elementAName = one.toLowerCase();
	const elementBName = other.toLowerCase();

	// Sort prefix matches over non prefix matches
	const prefixCompare = compareByPrefix(one, other, lookFor);
	if (prefixCompare) {
		return prefixCompare;
	}

	// Sort suffix matches over non suffix matches
	const elementASuffixMatch = elementAName.endsWith(lookFor);
	const elementBSuffixMatch = elementBName.endsWith(lookFor);
	if (elementASuffixMatch !== elementBSuffixMatch) {
		return elementASuffixMatch ? -1 : 1;
	}

	// Understand file names
	const r = compareFileNames(elementAName, elementBName);
	if (r !== 0) {
		return r;
	}

	// Compare by name
	return elementAName.localeCompare(elementBName);
}

export function compareByPrefix(one: string, other: string, lookFor: string): number {
	const elementAName = one.toLowerCase();
	const elementBName = other.toLowerCase();

	// Sort prefix matches over non prefix matches
	const elementAPrefixMatch = elementAName.startsWith(lookFor);
	const elementBPrefixMatch = elementBName.startsWith(lookFor);
	if (elementAPrefixMatch !== elementBPrefixMatch) {
		return elementAPrefixMatch ? -1 : 1;
	}

	// Same prefix: Sort shorter matches to the top to have those on top that match more precisely
	else if (elementAPrefixMatch && elementBPrefixMatch) {
		if (elementAName.length < elementBName.length) {
			return -1;
		}

		if (elementAName.length > elementBName.length) {
			return 1;
		}
	}

	return 0;
}<|MERGE_RESOLUTION|>--- conflicted
+++ resolved
@@ -27,20 +27,15 @@
 	};
 });
 
-// Selects an option for grouping names by case
-const enum CaseGrouping {
-	Upper,
-	Lower,
-	None,
-}
-
 // A collator with numeric sorting enabled, and sensitivity to accents and diacritics but not case.
 const intlFileNameCollatorNumericCaseInsensitive: IdleValue<{ collator: Intl.Collator }> = new IdleValue(() => {
 	const collator = new Intl.Collator(undefined, { numeric: true, sensitivity: 'accent' });
 	return {
 		collator: collator
 	};
-});/** Compares filenames without distinguishing the name from the extension. Disambiguates by unicode comparison. */
+});
+
+/** Compares filenames without distinguishing the name from the extension. Disambiguates by unicode comparison. */
 export function compareFileNames(one: string | null, other: string | null, caseSensitive = false): number {
 	const a = one || '';
 	const b = other || '';
@@ -55,44 +50,43 @@
 	return result;
 }
 
-<<<<<<< HEAD
-/** Compares filenames by name, then by extension. Mixes uppercase and lowercase names together. */
+/** Compares full filenames without grouping by case. */
 export function compareFileNamesDefault(one: string | null, other: string | null): number {
-	return compareNamesThenExtensions(one, other, CaseGrouping.None);
-}
-
-
-/** Compares filenames by name case, then by name, then by extension. Groups uppercase names before lowercase. */
+	const collatorNumeric = intlFileNameCollatorNumeric.value.collator;
+	one = one || '';
+	other = other || '';
+
+	return compareAndDisambiguateByLength(collatorNumeric, one, other);
+}
+
+/** Compares full filenames grouping uppercase names before lowercase. */
 export function compareFileNamesUpper(one: string | null, other: string | null) {
-	return compareNamesThenExtensions(one, other, CaseGrouping.Upper);
-}
-
-/** Compares filenames by name case, then by name, then by extension. Groups lowercase names before uppercase. */
+	const collatorNumeric = intlFileNameCollatorNumeric.value.collator;
+	one = one || '';
+	other = other || '';
+
+	return compareCaseUpperFirst(one, other) || compareAndDisambiguateByLength(collatorNumeric, one, other);
+}
+
+/** Compares full filenames grouping lowercase names before uppercase. */
 export function compareFileNamesLower(one: string | null, other: string | null) {
-	return compareNamesThenExtensions(one, other, CaseGrouping.Lower);
-}
-
-/** Compares filenames by unicode value, not differentiating between names and extensions. */
+	const collatorNumeric = intlFileNameCollatorNumeric.value.collator;
+	one = one || '';
+	other = other || '';
+
+	return compareCaseLowerFirst(one, other) || compareAndDisambiguateByLength(collatorNumeric, one, other);
+}
+
+/** Compares full filenames by unicode value. */
 export function compareFileNamesUnicode(one: string | null, other: string | null) {
 	one = one || '';
 	other = other || '';
 
-	// Simply compare both strings. No name vs extension awareness.
 	if (one === other) {
 		return 0;
 	}
 
 	return one < other ? -1 : 1;
-=======
-/** Compares filenames without distinguishing the name from the extension. Disambiguates by length, not unicode comparison. */
-export function compareFileNamesDefault(one: string | null, other: string | null): number {
-	const collatorNumeric = intlFileNameCollatorNumeric.value.collator;
-	one = one || '';
-	other = other || '';
-
-	// Compare the entire filename - both name and extension - and disambiguate by length if needed
-	return compareAndDisambiguateByLength(collatorNumeric, one, other);
->>>>>>> 8e369907
 }
 
 export function noIntlCompareFileNames(one: string | null, other: string | null, caseSensitive = false): number {
@@ -139,26 +133,54 @@
 	return result;
 }
 
-<<<<<<< HEAD
-/** Compares filenames by extenson, then by name. Mixes uppercase and lowercase names together */
+/** Compares filenames by extenson, then by full filename. Mixes uppercase and lowercase names together. */
 export function compareFileExtensionsDefault(one: string | null, other: string | null): number {
-	return compareExtensionsThenNames(one, other, CaseGrouping.None);
-}
-
-/** Compares filenames by extension, then by name case, then by name. Groups uppercase names before lowercase. */
+	one = one || '';
+	other = other || '';
+	const oneExtension = extractExtension(one);
+	const otherExtension = extractExtension(other);
+	const collatorNumeric = intlFileNameCollatorNumeric.value.collator;
+	const collatorNumericCaseInsensitive = intlFileNameCollatorNumericCaseInsensitive.value.collator;
+
+	return compareAndDisambiguateByLength(collatorNumericCaseInsensitive, oneExtension, otherExtension) ||
+		compareAndDisambiguateByLength(collatorNumeric, one, other);
+}
+
+
+/** Compares filenames by extension, then case, then full filename. Groups uppercase names before lowercase. */
 export function compareFileExtensionsUpper(one: string | null, other: string | null): number {
-	return compareExtensionsThenNames(one, other, CaseGrouping.Upper);
-}
-
-/** Compares filenames by extension, then by name case, then by name. Groups lowercase names before uppercase. */
+	one = one || '';
+	other = other || '';
+	const oneExtension = extractExtension(one);
+	const otherExtension = extractExtension(other);
+	const collatorNumeric = intlFileNameCollatorNumeric.value.collator;
+	const collatorNumericCaseInsensitive = intlFileNameCollatorNumericCaseInsensitive.value.collator;
+
+	return compareAndDisambiguateByLength(collatorNumericCaseInsensitive, oneExtension, otherExtension) ||
+		compareCaseUpperFirst(one, other) ||
+		compareAndDisambiguateByLength(collatorNumeric, one, other);
+}
+
+/** Compares filenames by extension, then case, then full filename. Groups lowercase names before uppercase. */
 export function compareFileExtensionsLower(one: string | null, other: string | null): number {
-	return compareExtensionsThenNames(one, other, CaseGrouping.Lower);
-}
-
-/** Compares filenames by extension unicode value, then by name unicode value. */
+	one = one || '';
+	other = other || '';
+	const oneExtension = extractExtension(one);
+	const otherExtension = extractExtension(other);
+	const collatorNumeric = intlFileNameCollatorNumeric.value.collator;
+	const collatorNumericCaseInsensitive = intlFileNameCollatorNumericCaseInsensitive.value.collator;
+
+	return compareAndDisambiguateByLength(collatorNumericCaseInsensitive, oneExtension, otherExtension) ||
+		compareCaseLowerFirst(one, other) ||
+		compareAndDisambiguateByLength(collatorNumeric, one, other);
+}
+
+/** Compares filenames by extension unicode value, then by full filename unicode value. */
 export function compareFileExtensionsUnicode(one: string | null, other: string | null) {
-	const [oneName, oneExtension] = extractNameAndExtension(one, true);
-	const [otherName, otherExtension] = extractNameAndExtension(other, true);
+	one = one || '';
+	other = other || '';
+	const oneExtension = extractExtension(one);
+	const otherExtension = extractExtension(other);
 
 	// Check for extension differences
 	if (oneExtension !== otherExtension) {
@@ -166,31 +188,11 @@
 	}
 
 	// Check for name differences.
-	if (oneName !== otherName) {
-		return oneName < otherName ? -1 : 1;
-	}
-
-	return 0;
-=======
-/** Compares filenames by extenson, then by full filename */
-export function compareFileExtensionsDefault(one: string | null, other: string | null): number {
-	one = one || '';
-	other = other || '';
-	const oneExtension = extractExtension(one);
-	const otherExtension = extractExtension(other);
-	const collatorNumeric = intlFileNameCollatorNumeric.value.collator;
-	const collatorNumericCaseInsensitive = intlFileNameCollatorNumericCaseInsenstive.value.collator;
-	let result;
-
-	// Check for extension differences, ignoring differences in case and comparing numbers numerically.
-	result = compareAndDisambiguateByLength(collatorNumericCaseInsensitive, oneExtension, otherExtension);
-	if (result !== 0) {
-		return result;
-	}
-
-	// Compare full filenames
-	return compareAndDisambiguateByLength(collatorNumeric, one, other);
->>>>>>> 8e369907
+	if (one !== other) {
+		return one < other ? -1 : 1;
+	}
+
+	return 0;
 }
 
 const FileNameMatch = /^(.*?)(\.([^.]*))?$/;
@@ -228,90 +230,6 @@
 	// Disambiguate by sorting the shorter string first.
 	if (one.length !== other.length) {
 		return one.length < other.length ? -1 : 1;
-	}
-
-	return 0;
-}
-
-function compareNamesThenExtensions(one: string | null, other: string | null, caseGrouping: CaseGrouping) {
-	const [oneName, oneExtension] = extractNameAndExtension(one, true);
-	const [otherName, otherExtension] = extractNameAndExtension(other, true);
-	const collatorNumeric = intlFileNameCollatorNumeric.value.collator;
-	const collatorNumericCaseInsensitive = intlFileNameCollatorNumericCaseInsensitive.value.collator;
-	let result = 0;
-
-	// Compare names by case if case grouping is selected.
-	switch (caseGrouping) {
-		case CaseGrouping.Upper:
-			result = compareCaseUpperFirst(oneName, otherName);
-			break;
-		case CaseGrouping.Lower:
-			result = compareCaseLowerFirst(oneName, otherName);
-			break;
-		case CaseGrouping.None:
-			break;
-	}
-	if (result !== 0) {
-		return result;
-	}
-
-	// Check for name differences.
-	result = compareAndDisambiguateByLength(collatorNumeric, oneName, otherName);
-	if (result !== 0) {
-		return result;
-	}
-
-	// Check for case insensitive extension differences.
-	result = compareAndDisambiguateByLength(collatorNumericCaseInsensitive, oneExtension, otherExtension);
-	if (result !== 0) {
-		return result;
-	}
-
-	// Disambiguate the extension case if needed.
-	if (oneExtension !== otherExtension) {
-		return collatorNumeric.compare(oneExtension, otherExtension);
-	}
-
-	return 0;
-}
-
-function compareExtensionsThenNames(one: string | null, other: string | null, caseGrouping: CaseGrouping) {
-	const [oneName, oneExtension] = extractNameAndExtension(one, true);
-	const [otherName, otherExtension] = extractNameAndExtension(other, true);
-	const collatorNumeric = intlFileNameCollatorNumeric.value.collator;
-	const collatorNumericCaseInsensitive = intlFileNameCollatorNumericCaseInsensitive.value.collator;
-	let result;
-
-	// Check for extension differences, ignoring differences in case.
-	result = compareAndDisambiguateByLength(collatorNumericCaseInsensitive, oneExtension, otherExtension);
-	if (result !== 0) {
-		return result;
-	}
-
-	// Compare names by case if case grouping is selected.
-	switch (caseGrouping) {
-		case CaseGrouping.Upper:
-			result = compareCaseUpperFirst(oneName, otherName);
-			break;
-		case CaseGrouping.Lower:
-			result = compareCaseLowerFirst(oneName, otherName);
-			break;
-		case CaseGrouping.None:
-			break;
-	}
-	if (result !== 0) {
-		return result;
-	}
-
-	// Compare names.
-	result = compareAndDisambiguateByLength(collatorNumeric, oneName, otherName);
-	if (result !== 0) {
-		return result;
-	}
-
-	// Disambiguate extension case if needed.
-	if (oneExtension !== otherExtension) {
-		return collatorNumeric.compare(oneExtension, otherExtension);
 	}
 
 	return 0;
