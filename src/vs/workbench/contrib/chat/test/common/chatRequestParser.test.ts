/*---------------------------------------------------------------------------------------------
 *  Copyright (c) Microsoft Corporation. All rights reserved.
 *  Licensed under the MIT License. See License.txt in the project root for license information.
 *--------------------------------------------------------------------------------------------*/

import { MockObject, mockObject } from 'vs/base/test/common/mock';
import { assertSnapshot } from 'vs/base/test/common/snapshot';
import { ensureNoDisposablesAreLeakedInTestSuite } from 'vs/base/test/common/utils';
import { TestInstantiationService } from 'vs/platform/instantiation/test/common/instantiationServiceMock';
import { ILogService, NullLogService } from 'vs/platform/log/common/log';
import { IStorageService } from 'vs/platform/storage/common/storage';
import { ChatAgentLocation, ChatAgentService, IChatAgentCommand, IChatAgentData, IChatAgentService } from 'vs/workbench/contrib/chat/common/chatAgents';
import { ChatRequestParser } from 'vs/workbench/contrib/chat/common/chatRequestParser';
import { IChatService } from 'vs/workbench/contrib/chat/common/chatService';
import { IChatSlashCommandService } from 'vs/workbench/contrib/chat/common/chatSlashCommands';
import { IChatVariablesService } from 'vs/workbench/contrib/chat/common/chatVariables';
import { MockChatService } from 'vs/workbench/contrib/chat/test/common/mockChatService';
import { IExtensionService, nullExtensionDescription } from 'vs/workbench/services/extensions/common/extensions';
import { TestExtensionService, TestStorageService } from 'vs/workbench/test/common/workbenchTestServices';

suite('ChatRequestParser', () => {
	const testDisposables = ensureNoDisposablesAreLeakedInTestSuite();

	let instantiationService: TestInstantiationService;
	let parser: ChatRequestParser;

	let varService: MockObject<IChatVariablesService>;
	setup(async () => {
		instantiationService = testDisposables.add(new TestInstantiationService());
		instantiationService.stub(IStorageService, testDisposables.add(new TestStorageService()));
		instantiationService.stub(ILogService, new NullLogService());
		instantiationService.stub(IExtensionService, new TestExtensionService());
		instantiationService.stub(IChatService, new MockChatService());
		instantiationService.stub(IChatAgentService, instantiationService.createInstance(ChatAgentService));

		varService = mockObject<IChatVariablesService>()({});
		varService.getDynamicVariables.returns([]);
		instantiationService.stub(IChatVariablesService, varService as any);
	});

	test('plain text', async () => {
		parser = instantiationService.createInstance(ChatRequestParser);
		const result = parser.parseChatRequest('1', 'test');
		await assertSnapshot(result);
	});

	test('plain text with newlines', async () => {
		parser = instantiationService.createInstance(ChatRequestParser);
		const text = 'line 1\nline 2\r\nline 3';
		const result = parser.parseChatRequest('1', text);
		await assertSnapshot(result);
	});

	test('slash command', async () => {
		const slashCommandService = mockObject<IChatSlashCommandService>()({});
		slashCommandService.getCommands.returns([{ command: 'fix' }]);
		instantiationService.stub(IChatSlashCommandService, slashCommandService as any);

		parser = instantiationService.createInstance(ChatRequestParser);
		const text = '/fix this';
		const result = parser.parseChatRequest('1', text);
		await assertSnapshot(result);
	});

	test('invalid slash command', async () => {
		const slashCommandService = mockObject<IChatSlashCommandService>()({});
		slashCommandService.getCommands.returns([{ command: 'fix' }]);
		instantiationService.stub(IChatSlashCommandService, slashCommandService as any);

		parser = instantiationService.createInstance(ChatRequestParser);
		const text = '/explain this';
		const result = parser.parseChatRequest('1', text);
		await assertSnapshot(result);
	});

	test('multiple slash commands', async () => {
		const slashCommandService = mockObject<IChatSlashCommandService>()({});
		slashCommandService.getCommands.returns([{ command: 'fix' }]);
		instantiationService.stub(IChatSlashCommandService, slashCommandService as any);

		parser = instantiationService.createInstance(ChatRequestParser);
		const text = '/fix /fix';
		const result = parser.parseChatRequest('1', text);
		await assertSnapshot(result);
	});

	test('variables', async () => {
		varService.hasVariable.returns(true);

		parser = instantiationService.createInstance(ChatRequestParser);
		const text = 'What does #selection mean?';
		const result = parser.parseChatRequest('1', text);
		await assertSnapshot(result);
	});

	test('variable with question mark', async () => {
		varService.hasVariable.returns(true);

		parser = instantiationService.createInstance(ChatRequestParser);
		const text = 'What is #selection?';
		const result = parser.parseChatRequest('1', text);
		await assertSnapshot(result);
	});

	test('invalid variables', async () => {
		varService.hasVariable.returns(false);

		parser = instantiationService.createInstance(ChatRequestParser);
		const text = 'What does #selection mean?';
		const result = parser.parseChatRequest('1', text);
		await assertSnapshot(result);
	});

	const getAgentWithSlashCommands = (slashCommands: IChatAgentCommand[]) => {
<<<<<<< HEAD
		return <IChatAgentData>{ id: 'agent', metadata: { description: '' }, slashCommands, locations: [ChatAgentLocation.Panel] };
=======
		return <IChatAgentData>{ id: 'agent', name: 'agent', extensionId: nullExtensionDescription.identifier, locations: [], metadata: { description: '' }, slashCommands };
>>>>>>> 8fe4497e
	};

	test('agent with subcommand after text', async () => {
		const agentsService = mockObject<IChatAgentService>()({});
		agentsService.getAgentsByName.returns([getAgentWithSlashCommands([{ name: 'subCommand', description: '' }])]);
		instantiationService.stub(IChatAgentService, agentsService as any);

		parser = instantiationService.createInstance(ChatRequestParser);
		const result = parser.parseChatRequest('1', '@agent Please do /subCommand thanks');
		await assertSnapshot(result);
	});

	test('agents, subCommand', async () => {
		const agentsService = mockObject<IChatAgentService>()({});
		agentsService.getAgentsByName.returns([getAgentWithSlashCommands([{ name: 'subCommand', description: '' }])]);
		instantiationService.stub(IChatAgentService, agentsService as any);

		parser = instantiationService.createInstance(ChatRequestParser);
		const result = parser.parseChatRequest('1', '@agent /subCommand Please do thanks');
		await assertSnapshot(result);
	});

	test('agent with question mark', async () => {
		const agentsService = mockObject<IChatAgentService>()({});
		agentsService.getAgentsByName.returns([getAgentWithSlashCommands([{ name: 'subCommand', description: '' }])]);
		instantiationService.stub(IChatAgentService, agentsService as any);

		parser = instantiationService.createInstance(ChatRequestParser);
		const result = parser.parseChatRequest('1', '@agent? Are you there');
		await assertSnapshot(result);
	});

	test('agent and subcommand with leading whitespace', async () => {
		const agentsService = mockObject<IChatAgentService>()({});
		agentsService.getAgentsByName.returns([getAgentWithSlashCommands([{ name: 'subCommand', description: '' }])]);
		instantiationService.stub(IChatAgentService, agentsService as any);

		parser = instantiationService.createInstance(ChatRequestParser);
		const result = parser.parseChatRequest('1', '    \r\n\t   @agent \r\n\t   /subCommand Thanks');
		await assertSnapshot(result);
	});

	test('agent and subcommand after newline', async () => {
		const agentsService = mockObject<IChatAgentService>()({});
		agentsService.getAgentsByName.returns([getAgentWithSlashCommands([{ name: 'subCommand', description: '' }])]);
		instantiationService.stub(IChatAgentService, agentsService as any);

		parser = instantiationService.createInstance(ChatRequestParser);
		const result = parser.parseChatRequest('1', '    \n@agent\n/subCommand Thanks');
		await assertSnapshot(result);
	});

	test('agent not first', async () => {
		const agentsService = mockObject<IChatAgentService>()({});
		agentsService.getAgentsByName.returns([getAgentWithSlashCommands([{ name: 'subCommand', description: '' }])]);
		instantiationService.stub(IChatAgentService, agentsService as any);

		parser = instantiationService.createInstance(ChatRequestParser);
		const result = parser.parseChatRequest('1', 'Hello Mr. @agent');
		await assertSnapshot(result);
	});

	test('agents and variables and multiline', async () => {
		const agentsService = mockObject<IChatAgentService>()({});
		agentsService.getAgentsByName.returns([getAgentWithSlashCommands([{ name: 'subCommand', description: '' }])]);
		instantiationService.stub(IChatAgentService, agentsService as any);

		varService.hasVariable.returns(true);

		parser = instantiationService.createInstance(ChatRequestParser);
		const result = parser.parseChatRequest('1', '@agent /subCommand \nPlease do with #selection\nand #debugConsole');
		await assertSnapshot(result);
	});

	test('agents and variables and multiline, part2', async () => {
		const agentsService = mockObject<IChatAgentService>()({});
		agentsService.getAgentsByName.returns([getAgentWithSlashCommands([{ name: 'subCommand', description: '' }])]);
		instantiationService.stub(IChatAgentService, agentsService as any);

		varService.hasVariable.returns(true);

		parser = instantiationService.createInstance(ChatRequestParser);
		const result = parser.parseChatRequest('1', '@agent Please \ndo /subCommand with #selection\nand #debugConsole');
		await assertSnapshot(result);
	});
});<|MERGE_RESOLUTION|>--- conflicted
+++ resolved
@@ -112,11 +112,7 @@
 	});
 
 	const getAgentWithSlashCommands = (slashCommands: IChatAgentCommand[]) => {
-<<<<<<< HEAD
-		return <IChatAgentData>{ id: 'agent', metadata: { description: '' }, slashCommands, locations: [ChatAgentLocation.Panel] };
-=======
-		return <IChatAgentData>{ id: 'agent', name: 'agent', extensionId: nullExtensionDescription.identifier, locations: [], metadata: { description: '' }, slashCommands };
->>>>>>> 8fe4497e
+		return <IChatAgentData>{ id: 'agent', name: 'agent', extensionId: nullExtensionDescription.identifier, locations: [], metadata: { description: '' }, slashCommands, locations: [ChatAgentLocation.Panel] };
 	};
 
 	test('agent with subcommand after text', async () => {
