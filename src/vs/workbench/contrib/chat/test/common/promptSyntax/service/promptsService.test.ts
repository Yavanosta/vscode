/*---------------------------------------------------------------------------------------------
 *  Copyright (c) Microsoft Corporation. All rights reserved.
 *  Licensed under the MIT License. See License.txt in the project root for license information.
 *--------------------------------------------------------------------------------------------*/

import assert from 'assert';
import * as sinon from 'sinon';
import { timeout } from '../../../../../../../base/common/async.js';
import { Schemas } from '../../../../../../../base/common/network.js';
import { assertDefined } from '../../../../../../../base/common/types.js';
import { URI } from '../../../../../../../base/common/uri.js';
import { randomBoolean } from '../../../../../../../base/test/common/testUtils.js';
import { ensureNoDisposablesAreLeakedInTestSuite } from '../../../../../../../base/test/common/utils.js';
import { Range } from '../../../../../../../editor/common/core/range.js';
import { ILanguageService } from '../../../../../../../editor/common/languages/language.js';
import { IModelService } from '../../../../../../../editor/common/services/model.js';
import { createTextModel } from '../../../../../../../editor/test/common/testTextModel.js';
import { IConfigurationService } from '../../../../../../../platform/configuration/common/configuration.js';
import { TestConfigurationService } from '../../../../../../../platform/configuration/test/common/testConfigurationService.js';
import { IFileService } from '../../../../../../../platform/files/common/files.js';
import { FileService } from '../../../../../../../platform/files/common/fileService.js';
import { InMemoryFileSystemProvider } from '../../../../../../../platform/files/common/inMemoryFilesystemProvider.js';
import { TestInstantiationService } from '../../../../../../../platform/instantiation/test/common/instantiationServiceMock.js';
import { ILogService, NullLogService } from '../../../../../../../platform/log/common/log.js';
import { INSTRUCTION_FILE_EXTENSION, INSTRUCTIONS_DEFAULT_SOURCE_FOLDER, MODE_DEFAULT_SOURCE_FOLDER, PROMPT_DEFAULT_SOURCE_FOLDER, PROMPT_FILE_EXTENSION } from '../../../../common/promptSyntax/config/promptFileLocations.js';
import { INSTRUCTIONS_LANGUAGE_ID, PROMPT_LANGUAGE_ID, PromptsType } from '../../../../common/promptSyntax/promptTypes.js';
import { TextModelPromptParser } from '../../../../common/promptSyntax/parsers/textModelPromptParser.js';
import { IPromptFileReference } from '../../../../common/promptSyntax/parsers/types.js';
import { PromptsService } from '../../../../common/promptSyntax/service/promptsServiceImpl.js';
import { ICustomChatMode, IPromptParserResult, IPromptsService } from '../../../../common/promptSyntax/service/promptsService.js';
import { MockFilesystem } from '../testUtils/mockFilesystem.js';
import { ILabelService } from '../../../../../../../platform/label/common/label.js';
import { ComputeAutomaticInstructions, newInstructionsCollectionEvent } from '../../../../common/promptSyntax/computeAutomaticInstructions.js';
import { CancellationToken } from '../../../../../../../base/common/cancellation.js';
import { ResourceSet } from '../../../../../../../base/common/map.js';
import { IWorkbenchEnvironmentService } from '../../../../../../services/environment/common/environmentService.js';
import { ChatRequestVariableSet, isPromptFileVariableEntry, toFileVariableEntry } from '../../../../common/chatVariableEntries.js';
import { PromptsConfig } from '../../../../common/promptSyntax/config/config.js';
import { IWorkspaceContextService } from '../../../../../../../platform/workspace/common/workspace.js';
import { TestContextService, TestUserDataProfileService } from '../../../../../../test/common/workbenchTestServices.js';
import { testWorkspace } from '../../../../../../../platform/workspace/test/common/testWorkspace.js';
import { IUserDataProfileService } from '../../../../../../services/userDataProfile/common/userDataProfile.js';
import { ITelemetryService } from '../../../../../../../platform/telemetry/common/telemetry.js';
import { NullTelemetryService } from '../../../../../../../platform/telemetry/common/telemetryUtils.js';

/**
 * Helper class to assert the properties of a link.
 */
class ExpectedLink {
	constructor(
		public readonly uri: URI,
		public readonly fullRange: Range,
		public readonly linkRange: Range,
	) { }

	/**
	 * Assert a provided link has the same properties as this object.
	 */
	public assertEqual(link: IPromptFileReference) {
		assert.strictEqual(
			link.type,
			'file',
			'Link must have correct type.',
		);

		assert.strictEqual(
			link.uri.toString(),
			this.uri.toString(),
			'Link must have correct URI.',
		);

		assert(
			this.fullRange.equalsRange(link.range),
			`Full range must be '${this.fullRange}', got '${link.range}'.`,
		);

		assertDefined(
			link.linkRange,
			'Link must have a link range.',
		);

		assert(
			this.linkRange.equalsRange(link.linkRange),
			`Link range must be '${this.linkRange}', got '${link.linkRange}'.`,
		);
	}
}

/**
 * Asserts that provided links are equal to the expected links.
 * @param links Links to assert.
 * @param expectedLinks Expected links to compare against.
 */
function assertLinks(
	links: readonly IPromptFileReference[],
	expectedLinks: readonly ExpectedLink[],
) {
	for (let i = 0; i < links.length; i++) {
		try {
			expectedLinks[i].assertEqual(links[i]);
		} catch (error) {
			throw new Error(`link#${i}: ${error}`);
		}
	}

	assert.strictEqual(
		links.length,
		expectedLinks.length,
		`Links count must be correct.`,
	);
}

suite('PromptsService', () => {
	const disposables = ensureNoDisposablesAreLeakedInTestSuite();

	let service: IPromptsService;
	let instaService: TestInstantiationService;
	let workspaceContextService: TestContextService;

	setup(async () => {
		instaService = disposables.add(new TestInstantiationService());
		instaService.stub(ILogService, new NullLogService());

		workspaceContextService = new TestContextService();
		instaService.stub(IWorkspaceContextService, workspaceContextService);

		const testConfigService = new TestConfigurationService();
		testConfigService.setUserConfiguration(PromptsConfig.KEY, true);
		testConfigService.setUserConfiguration(PromptsConfig.USE_COPILOT_INSTRUCTION_FILES, true);
		testConfigService.setUserConfiguration(PromptsConfig.USE_AGENT_MD, true);
		testConfigService.setUserConfiguration(PromptsConfig.INSTRUCTIONS_LOCATION_KEY, { [INSTRUCTIONS_DEFAULT_SOURCE_FOLDER]: true });
		testConfigService.setUserConfiguration(PromptsConfig.PROMPT_LOCATIONS_KEY, { [PROMPT_DEFAULT_SOURCE_FOLDER]: true });
		testConfigService.setUserConfiguration(PromptsConfig.MODE_LOCATION_KEY, { [MODE_DEFAULT_SOURCE_FOLDER]: true });

		instaService.stub(IConfigurationService, testConfigService);
		instaService.stub(IWorkbenchEnvironmentService, {});
		instaService.stub(IUserDataProfileService, new TestUserDataProfileService());
		instaService.stub(ITelemetryService, NullTelemetryService);

		const fileService = disposables.add(instaService.createInstance(FileService));
		instaService.stub(IFileService, fileService);
		instaService.stub(IModelService, { getModel() { return null; } });
		instaService.stub(ILanguageService, {
			guessLanguageIdByFilepathOrFirstLine(uri: URI) {
				if (uri.path.endsWith(PROMPT_FILE_EXTENSION)) {
					return PROMPT_LANGUAGE_ID;
				}

				if (uri.path.endsWith(INSTRUCTION_FILE_EXTENSION)) {
					return INSTRUCTIONS_LANGUAGE_ID;
				}

				return 'plaintext';
			}
		});
		instaService.stub(ILabelService, { getUriLabel: (uri: URI) => uri.path });

		const fileSystemProvider = disposables.add(new InMemoryFileSystemProvider());
		disposables.add(fileService.registerProvider(Schemas.file, fileSystemProvider));

		service = disposables.add(instaService.createInstance(PromptsService));
		instaService.stub(IPromptsService, service);
	});

	suite('getParserFor', () => {
		test('provides cached parser instance', async () => {
			// both languages must yield the same result
			const languageId = (randomBoolean())
				? PROMPT_LANGUAGE_ID
				: INSTRUCTIONS_LANGUAGE_ID;

			/**
			 * Create a text model, get a parser for it, and perform basic assertions.
			 */

			const model1 = disposables.add(createTextModel(
				'test1\n\t#file:./file.md\n\n\n   [bin file](/root/tmp.bin)\t\n',
				languageId,
				undefined,
				URI.file('/Users/vscode/repos/test/file1.txt'),
			));

			const parser1 = service.getSyntaxParserFor(model1);
			assert.strictEqual(
				parser1.uri.toString(),
				model1.uri.toString(),
				'Must create parser1 with the correct URI.',
			);

			assert(
				!parser1.isDisposed,
				'Parser1 must not be disposed.',
			);

			assert(
				parser1 instanceof TextModelPromptParser,
				'Parser1 must be an instance of TextModelPromptParser.',
			);

			/**
			 * Validate that all links of the model are correctly parsed.
			 */

			await parser1.settled();
			assertLinks(
				parser1.references,
				[
					new ExpectedLink(
						URI.file('/Users/vscode/repos/test/file.md'),
						new Range(2, 2, 2, 2 + 15),
						new Range(2, 8, 2, 8 + 9),
					),
					new ExpectedLink(
						URI.file('/root/tmp.bin'),
						new Range(5, 4, 5, 4 + 25),
						new Range(5, 15, 5, 15 + 13),
					),
				],
			);

			// wait for some random amount of time
			await timeout(5);

			/**
			 * Next, get parser for the same exact model and
			 * validate that the same cached object is returned.
			 */

			// get the same parser again, the call must return the same object
			const parser1_1 = service.getSyntaxParserFor(model1);
			assert.strictEqual(
				parser1,
				parser1_1,
				'Must return the same parser object.',
			);

			assert.strictEqual(
				parser1_1.uri.toString(),
				model1.uri.toString(),
				'Must create parser1_1 with the correct URI.',
			);

			/**
			 * Get parser for a different model and perform basic assertions.
			 */

			const model2 = disposables.add(createTextModel(
				'some text #file:/absolute/path.txt  \t\ntest-text2',
				languageId,
				undefined,
				URI.file('/Users/vscode/repos/test/some-folder/file.md'),
			));

			// wait for some random amount of time
			await timeout(5);

			const parser2 = service.getSyntaxParserFor(model2);

			assert.strictEqual(
				parser2.uri.toString(),
				model2.uri.toString(),
				'Must create parser2 with the correct URI.',
			);

			assert(
				!parser2.isDisposed,
				'Parser2 must not be disposed.',
			);

			assert(
				parser2 instanceof TextModelPromptParser,
				'Parser2 must be an instance of TextModelPromptParser.',
			);

			assert(
				!parser2.isDisposed,
				'Parser2 must not be disposed.',
			);

			assert(
				!parser1.isDisposed,
				'Parser1 must not be disposed.',
			);

			assert(
				!parser1_1.isDisposed,
				'Parser1_1 must not be disposed.',
			);

			/**
			 * Validate that all links of the model 2 are correctly parsed.
			 */

			await parser2.settled();

			assert.notStrictEqual(
				parser1.uri.toString(),
				parser2.uri.toString(),
				'Parser2 must have its own URI.',
			);

			assertLinks(
				parser2.references,
				[
					new ExpectedLink(
						URI.file('/absolute/path.txt'),
						new Range(1, 11, 1, 11 + 24),
						new Range(1, 17, 1, 17 + 18),
					),
				],
			);

			/**
			 * Validate the first parser was not affected by the presence
			 * of the second parser.
			 */

			await parser1_1.settled();

			// parser1_1 has the same exact links as before
			assertLinks(
				parser1_1.references,
				[
					new ExpectedLink(
						URI.file('/Users/vscode/repos/test/file.md'),
						new Range(2, 2, 2, 2 + 15),
						new Range(2, 8, 2, 8 + 9),
					),
					new ExpectedLink(
						URI.file('/root/tmp.bin'),
						new Range(5, 4, 5, 4 + 25),
						new Range(5, 15, 5, 15 + 13),
					),
				],
			);

			// wait for some random amount of time
			await timeout(5);

			/**
			 * Dispose the first parser, perform basic validations, and confirm
			 * that the second parser is not affected by the disposal of the first one.
			 */
			parser1.dispose();

			assert(
				parser1.isDisposed,
				'Parser1 must be disposed.',
			);

			assert(
				parser1_1.isDisposed,
				'Parser1_1 must be disposed.',
			);

			assert(
				!parser2.isDisposed,
				'Parser2 must not be disposed.',
			);


			/**
			 * Get parser for the first model again. Confirm that we get
			 * a new non-disposed parser object back with correct properties.
			 */

			const parser1_2 = service.getSyntaxParserFor(model1);

			assert(
				!parser1_2.isDisposed,
				'Parser1_2 must not be disposed.',
			);

			assert.notStrictEqual(
				parser1_2,
				parser1,
				'Must create a new parser object for the model1.',
			);

			assert.strictEqual(
				parser1_2.uri.toString(),
				model1.uri.toString(),
				'Must create parser1_2 with the correct URI.',
			);

			/**
			 * Validate that the contents of the second parser did not change.
			 */

			await parser1_2.settled();

			// parser1_2 must have the same exact links as before
			assertLinks(
				parser1_2.references,
				[
					new ExpectedLink(
						URI.file('/Users/vscode/repos/test/file.md'),
						new Range(2, 2, 2, 2 + 15),
						new Range(2, 8, 2, 8 + 9),
					),
					new ExpectedLink(
						URI.file('/root/tmp.bin'),
						new Range(5, 4, 5, 4 + 25),
						new Range(5, 15, 5, 15 + 13),
					),
				],
			);

			// wait for some random amount of time
			await timeout(5);

			/**
			 * This time dispose model of the second parser instead of
			 * the parser itself. Validate that the parser is disposed too, but
			 * the newly created first parser is not affected.
			 */

			// dispose the `model` of the second parser now
			model2.dispose();

			// assert that the parser is also disposed
			assert(
				parser2.isDisposed,
				'Parser2 must be disposed.',
			);

			// sanity check that the other parser is not affected
			assert(
				!parser1_2.isDisposed,
				'Parser1_2 must not be disposed.',
			);

			/**
			 * Create a new second parser with new model - we cannot use
			 * the old one because it was disposed. This new model also has
			 * a different second link.
			 */

			// we cannot use the same model since it was already disposed
			const model2_1 = disposables.add(createTextModel(
				'some text #file:/absolute/path.txt  \n [caption](.copilot/prompts/test.prompt.md)\t\n\t\n more text',
				languageId,
				undefined,
				URI.file('/Users/vscode/repos/test/some-folder/file.md'),
			));
			const parser2_1 = service.getSyntaxParserFor(model2_1);

			assert(
				!parser2_1.isDisposed,
				'Parser2_1 must not be disposed.',
			);

			assert.notStrictEqual(
				parser2_1,
				parser2,
				'Parser2_1 must be a new object.',
			);

			assert.strictEqual(
				parser2_1.uri.toString(),
				model2.uri.toString(),
				'Must create parser2_1 with the correct URI.',
			);

			/**
			 * Validate that new model2 contents are parsed correctly.
			 */

			await parser2_1.settled();

			// parser2_1 must have 2 links now
			assertLinks(
				parser2_1.references,
				[
					// the first link didn't change
					new ExpectedLink(
						URI.file('/absolute/path.txt'),
						new Range(1, 11, 1, 11 + 24),
						new Range(1, 17, 1, 17 + 18),
					),
					// the second link is new
					new ExpectedLink(
						URI.file('/Users/vscode/repos/test/some-folder/.copilot/prompts/test.prompt.md'),
						new Range(2, 2, 2, 2 + 42),
						new Range(2, 12, 2, 12 + 31),
					),
				],
			);
		});

		test('auto-updated on model changes', async () => {
			const langId = 'bazLang';

			const model = disposables.add(createTextModel(
				' \t #file:../file.md\ntest1\n\t\n  [another file](/Users/root/tmp/file2.txt)\t\n',
				langId,
				undefined,
				URI.file('/repos/test/file1.txt'),
			));

			const parser = service.getSyntaxParserFor(model);

			// sanity checks
			assert(
				parser.isDisposed === false,
				'Parser must not be disposed.',
			);
			assert(
				parser instanceof TextModelPromptParser,
				'Parser must be an instance of TextModelPromptParser.',
			);

			await parser.settled();

			assertLinks(
				parser.references,
				[
					new ExpectedLink(
						URI.file('/repos/file.md'),
						new Range(1, 4, 1, 4 + 16),
						new Range(1, 10, 1, 10 + 10),
					),
					new ExpectedLink(
						URI.file('/Users/root/tmp/file2.txt'),
						new Range(4, 3, 4, 3 + 41),
						new Range(4, 18, 4, 18 + 25),
					),
				],
			);

			model.applyEdits([
				{
					range: new Range(4, 18, 4, 18 + 25),
					text: '/Users/root/tmp/file3.txt',
				},
			]);

			await parser.settled();

			assertLinks(
				parser.references,
				[
					// link1 didn't change
					new ExpectedLink(
						URI.file('/repos/file.md'),
						new Range(1, 4, 1, 4 + 16),
						new Range(1, 10, 1, 10 + 10),
					),
					// link2 changed in the file name only
					new ExpectedLink(
						URI.file('/Users/root/tmp/file3.txt'),
						new Range(4, 3, 4, 3 + 41),
						new Range(4, 18, 4, 18 + 25),
					),
				],
			);
		});

		test('throws if a disposed model provided', async function () {
			const model = disposables.add(createTextModel(
				'test1\ntest2\n\ntest3\t\n',
				'barLang',
				undefined,
				URI.parse('./github/prompts/file.prompt.md'),
			));

			// dispose the model before using it
			model.dispose();

			assert.throws(() => {
				service.getSyntaxParserFor(model);
			}, 'Cannot create a prompt parser for a disposed model.');
		});
	});

	suite('parse', () => {
		test('explicit', async function () {
			const rootFolderName = 'resolves-nested-file-references';
			const rootFolder = `/${rootFolderName}`;

			const rootFileName = 'file2.prompt.md';

			const rootFolderUri = URI.file(rootFolder);

			workspaceContextService.setWorkspace(testWorkspace(rootFolderUri));

			const rootFileUri = URI.joinPath(rootFolderUri, rootFileName);

			await (instaService.createInstance(MockFilesystem,
				// the file structure to be created on the disk for the test
				[{
					name: rootFolderName,
					children: [
						{
							name: 'file1.prompt.md',
							contents: [
								'## Some Header',
								'some contents',
								' ',
							],
						},
						{
							name: rootFileName,
							contents: [
								'---',
								'description: \'Root prompt description.\'',
								'tools: [\'my-tool1\', , true]',
								'mode: "agent" ',
								'---',
								'## Files',
								'\t- this file #file:folder1/file3.prompt.md ',
								'\t- also this [file4.prompt.md](./folder1/some-other-folder/file4.prompt.md) please!',
								'## Vars',
								'\t- #my-tool',
								'\t- #my-other-tool',
								' ',
							],
						},
						{
							name: 'folder1',
							children: [
								{
									name: 'file3.prompt.md',
									contents: [
										'---',
										'tools: [ false, \'my-tool1\' , ]',
										'mode: \'edit\'',
										'---',
										'',
										'[](./some-other-folder/non-existing-folder)',
										`\t- some seemingly random #file:${rootFolder}/folder1/some-other-folder/yetAnotherFolder🤭/another-file.instructions.md contents`,
										' some more\t content',
									],
								},
								{
									name: 'some-other-folder',
									children: [
										{
											name: 'file4.prompt.md',
											contents: [
												'---',
												'tools: [\'my-tool1\', "my-tool2", true, , ]',
												'something: true',
												'mode: \'ask\'\t',
												'description: "File 4 splendid description."',
												'---',
												'this file has a non-existing #file:./some-non-existing/file.prompt.md\t\treference',
												'',
												'',
												'and some',
												' non-prompt #file:./some-non-prompt-file.md\t\t \t[](../../folder1/)\t',
											],
										},
										{
											name: 'file.txt',
											contents: [
												'---',
												'description: "Non-prompt file description".',
												'tools: ["my-tool-24"]',
												'---',
											],
										},
										{
											name: 'yetAnotherFolder🤭',
											children: [
												{
													name: 'another-file.instructions.md',
													contents: [
														'---',
														'description: "Another file description."',
														'tools: [\'my-tool3\', false, "my-tool2" ]',
														'applyTo: "**/*.tsx"',
														'---',
														`[](${rootFolder}/folder1/some-other-folder)`,
														'another-file.instructions.md contents\t [#file:file.txt](../file.txt)',
													],
												},
												{
													name: 'one_more_file_just_in_case.prompt.md',
													contents: 'one_more_file_just_in_case.prompt.md contents',
												},
											],
										},
									],
								},
							],
						},
					],
				}])).mock();

			const file3 = URI.joinPath(rootFolderUri, 'folder1/file3.prompt.md');
			const file4 = URI.joinPath(rootFolderUri, 'folder1/some-other-folder/file4.prompt.md');
			const someOtherFolder = URI.joinPath(rootFolderUri, '/folder1/some-other-folder');
			const someOtherFolderFile = URI.joinPath(rootFolderUri, '/folder1/some-other-folder/file.txt');
			const nonExistingFolder = URI.joinPath(rootFolderUri, 'folder1/some-other-folder/non-existing-folder');
			const yetAnotherFile = URI.joinPath(rootFolderUri, 'folder1/some-other-folder/yetAnotherFolder🤭/another-file.instructions.md');


			const result1 = await service.parse(rootFileUri, PromptsType.prompt, CancellationToken.None);
			assert.deepEqual(result1, {
				uri: rootFileUri,
				metadata: {
					promptType: PromptsType.prompt,
					description: 'Root prompt description.',
					tools: ['my-tool1'],
					mode: 'agent',
				},
<<<<<<< HEAD
				header: undefined,
				references: [file3, file4]
			});
=======
				topError: undefined,
				fileReferences: [file3, file4],
				variableReferences: [
					{
						name: "my-other-tool",
						range: {
							endExclusive: 265,
							start: 251
						}
					},
					{
						name: "my-tool",
						range: {
							start: 239,
							endExclusive: 247,
						}
					}]
			} satisfies IPromptParserResult);
>>>>>>> fa6188bc

			const result2 = await service.parse(file3, PromptsType.prompt, CancellationToken.None);
			assert.deepEqual(result2, {
				uri: file3,
				metadata: {
					promptType: PromptsType.prompt,
					mode: 'edit',
				},
<<<<<<< HEAD
				header: undefined,
				references: [nonExistingFolder, yetAnotherFile]
			});
=======
				topError: undefined,
				fileReferences: [nonExistingFolder, yetAnotherFile],
				variableReferences: []
			} satisfies IPromptParserResult);
>>>>>>> fa6188bc

			const result3 = await service.parse(yetAnotherFile, PromptsType.instructions, CancellationToken.None);
			assert.deepEqual(result3, {
				uri: yetAnotherFile,
				metadata: {
					promptType: PromptsType.instructions,
					description: 'Another file description.',
					applyTo: '**/*.tsx',
				},
<<<<<<< HEAD
				header: undefined,
				references: [someOtherFolder, someOtherFolderFile]
			});
=======
				topError: undefined,
				fileReferences: [someOtherFolder, someOtherFolderFile],
				variableReferences: []
			} satisfies IPromptParserResult);
>>>>>>> fa6188bc

			const result4 = await service.parse(file4, PromptsType.instructions, CancellationToken.None);
			assert.deepEqual(result4, {
				uri: file4,
				metadata: {
					promptType: PromptsType.instructions,
					description: 'File 4 splendid description.',
				},
<<<<<<< HEAD
				header: undefined,
				references: [
=======
				topError: undefined,
				fileReferences: [
>>>>>>> fa6188bc
					URI.joinPath(rootFolderUri, '/folder1/some-other-folder/some-non-existing/file.prompt.md'),
					URI.joinPath(rootFolderUri, '/folder1/some-other-folder/some-non-prompt-file.md'),
					URI.joinPath(rootFolderUri, '/folder1/'),
				],
				variableReferences: []
			} satisfies IPromptParserResult);
		});
	});

	suite('findInstructionFilesFor', () => {
		teardown(() => {
			sinon.restore();
		});

		test('finds correct instruction files', async () => {
			const rootFolderName = 'finds-instruction-files';
			const rootFolder = `/${rootFolderName}`;
			const rootFolderUri = URI.file(rootFolder);

			workspaceContextService.setWorkspace(testWorkspace(rootFolderUri));

			const userPromptsFolderName = '/tmp/user-data/prompts';
			const userPromptsFolderUri = URI.file(userPromptsFolderName);

			sinon.stub(service, 'listPromptFiles')
				.returns(Promise.resolve([
					// local instructions
					{
						uri: URI.joinPath(rootFolderUri, '.github/prompts/file1.instructions.md'),
						storage: 'local',
						type: PromptsType.instructions,
					},
					{
						uri: URI.joinPath(rootFolderUri, '.github/prompts/file2.instructions.md'),
						storage: 'local',
						type: PromptsType.instructions,
					},
					{
						uri: URI.joinPath(rootFolderUri, '.github/prompts/file3.instructions.md'),
						storage: 'local',
						type: PromptsType.instructions,
					},
					{
						uri: URI.joinPath(rootFolderUri, '.github/prompts/file4.instructions.md'),
						storage: 'local',
						type: PromptsType.instructions,
					},
					// user instructions
					{
						uri: URI.joinPath(userPromptsFolderUri, 'file10.instructions.md'),
						storage: 'user',
						type: PromptsType.instructions,
					},
					{
						uri: URI.joinPath(userPromptsFolderUri, 'file11.instructions.md'),
						storage: 'user',
						type: PromptsType.instructions,
					},
				]));

			// mock current workspace file structure
			await (instaService.createInstance(MockFilesystem,
				[{
					name: rootFolderName,
					children: [
						{
							name: 'file1.prompt.md',
							contents: [
								'## Some Header',
								'some contents',
								' ',
							],
						},
						{
							name: '.github/prompts',
							children: [
								{
									name: 'file1.instructions.md',
									contents: [
										'---',
										'description: \'Instructions file 1.\'',
										'applyTo: "**/*.tsx"',
										'---',
										'Some instructions 1 contents.',
									],
								},
								{
									name: 'file2.instructions.md',
									contents: [
										'---',
										'description: \'Instructions file 2.\'',
										'applyTo: "**/folder1/*.tsx"',
										'---',
										'Some instructions 2 contents.',
									],
								},
								{
									name: 'file3.instructions.md',
									contents: [
										'---',
										'description: \'Instructions file 3.\'',
										'applyTo: "**/folder2/*.tsx"',
										'---',
										'Some instructions 3 contents.',
									],
								},
								{
									name: 'file4.instructions.md',
									contents: [
										'---',
										'description: \'Instructions file 4.\'',
										'applyTo: "src/build/*.tsx"',
										'---',
										'Some instructions 4 contents.',
									],
								},
								{
									name: 'file5.prompt.md',
									contents: [
										'---',
										'description: \'Prompt file 5.\'',
										'---',
										'Some prompt 5 contents.',
									],
								},
							],
						},
						{
							name: 'folder1',
							children: [
								{
									name: 'main.tsx',
									contents: 'console.log("Haalou!")',
								},
							],
						},
					],
				}])).mock();

			// mock user data instructions
			await (instaService.createInstance(MockFilesystem, [
				{
					name: userPromptsFolderName,
					children: [
						{
							name: 'file10.instructions.md',
							contents: [
								'---',
								'description: \'Instructions file 10.\'',
								'applyTo: "**/folder1/*.tsx"',
								'---',
								'Some instructions 10 contents.',
							],
						},
						{
							name: 'file11.instructions.md',
							contents: [
								'---',
								'description: \'Instructions file 11.\'',
								'applyTo: "**/folder1/*.py"',
								'---',
								'Some instructions 11 contents.',
							],
						},
						{
							name: 'file12.prompt.md',
							contents: [
								'---',
								'description: \'Prompt file 12.\'',
								'---',
								'Some prompt 12 contents.',
							],
						},
					],
				}
			])).mock();

			const instructionFiles = await service.listPromptFiles(PromptsType.instructions, CancellationToken.None);
			const contextComputer = instaService.createInstance(ComputeAutomaticInstructions, undefined);
			const context = {
				files: new ResourceSet([
					URI.joinPath(rootFolderUri, 'folder1/main.tsx'),
				]),
				instructions: new ResourceSet(),
			};
			const result = new ChatRequestVariableSet();

			await contextComputer.addApplyingInstructions(instructionFiles, context, result, newInstructionsCollectionEvent(), CancellationToken.None);

			assert.deepStrictEqual(
				result.asArray().map(i => isPromptFileVariableEntry(i) ? i.value.path : undefined),
				[
					// local instructions
					URI.joinPath(rootFolderUri, '.github/prompts/file1.instructions.md').path,
					URI.joinPath(rootFolderUri, '.github/prompts/file2.instructions.md').path,
					// user instructions
					URI.joinPath(userPromptsFolderUri, 'file10.instructions.md').path,
				],
				'Must find correct instruction files.',
			);
		});

		test('does not have duplicates', async () => {
			const rootFolderName = 'finds-instruction-files-without-duplicates';
			const rootFolder = `/${rootFolderName}`;
			const rootFolderUri = URI.file(rootFolder);

			workspaceContextService.setWorkspace(testWorkspace(rootFolderUri));

			const userPromptsFolderName = '/tmp/user-data/prompts';
			const userPromptsFolderUri = URI.file(userPromptsFolderName);

			sinon.stub(service, 'listPromptFiles')
				.returns(Promise.resolve([
					// local instructions
					{
						uri: URI.joinPath(rootFolderUri, '.github/prompts/file1.instructions.md'),
						storage: 'local',
						type: PromptsType.instructions,
					},
					{
						uri: URI.joinPath(rootFolderUri, '.github/prompts/file2.instructions.md'),
						storage: 'local',
						type: PromptsType.instructions,
					},
					{
						uri: URI.joinPath(rootFolderUri, '.github/prompts/file3.instructions.md'),
						storage: 'local',
						type: PromptsType.instructions,
					},
					{
						uri: URI.joinPath(rootFolderUri, '.github/prompts/file4.instructions.md'),
						storage: 'local',
						type: PromptsType.instructions,
					},
					// user instructions
					{
						uri: URI.joinPath(userPromptsFolderUri, 'file10.instructions.md'),
						storage: 'user',
						type: PromptsType.instructions,
					},
					{
						uri: URI.joinPath(userPromptsFolderUri, 'file11.instructions.md'),
						storage: 'user',
						type: PromptsType.instructions,
					},
				]));

			// mock current workspace file structure
			await (instaService.createInstance(MockFilesystem,
				[{
					name: rootFolderName,
					children: [
						{
							name: 'file1.prompt.md',
							contents: [
								'## Some Header',
								'some contents',
								' ',
							],
						},
						{
							name: '.github/prompts',
							children: [
								{
									name: 'file1.instructions.md',
									contents: [
										'---',
										'description: \'Instructions file 1.\'',
										'applyTo: "**/*.tsx"',
										'---',
										'Some instructions 1 contents.',
									],
								},
								{
									name: 'file2.instructions.md',
									contents: [
										'---',
										'description: \'Instructions file 2.\'',
										'applyTo: "**/folder1/*.tsx"',
										'---',
										'Some instructions 2 contents. [](./file1.instructions.md)',
									],
								},
								{
									name: 'file3.instructions.md',
									contents: [
										'---',
										'description: \'Instructions file 3.\'',
										'applyTo: "**/folder2/*.tsx"',
										'---',
										'Some instructions 3 contents.',
									],
								},
								{
									name: 'file4.instructions.md',
									contents: [
										'---',
										'description: \'Instructions file 4.\'',
										'applyTo: "src/build/*.tsx"',
										'---',
										'[](./file3.instructions.md) Some instructions 4 contents.',
									],
								},
								{
									name: 'file5.prompt.md',
									contents: [
										'---',
										'description: \'Prompt file 5.\'',
										'---',
										'Some prompt 5 contents.',
									],
								},
							],
						},
						{
							name: 'folder1',
							children: [
								{
									name: 'main.tsx',
									contents: 'console.log("Haalou!")',
								},
							],
						},
					],
				}])).mock();

			// mock user data instructions
			await (instaService.createInstance(MockFilesystem, [
				{
					name: userPromptsFolderName,
					children: [
						{
							name: 'file10.instructions.md',
							contents: [
								'---',
								'description: \'Instructions file 10.\'',
								'applyTo: "**/folder1/*.tsx"',
								'---',
								'Some instructions 10 contents.',
							],
						},
						{
							name: 'file11.instructions.md',
							contents: [
								'---',
								'description: \'Instructions file 11.\'',
								'applyTo: "**/folder1/*.py"',
								'---',
								'Some instructions 11 contents.',
							],
						},
						{
							name: 'file12.prompt.md',
							contents: [
								'---',
								'description: \'Prompt file 12.\'',
								'---',
								'Some prompt 12 contents.',
							],
						},
					],
				}
			])).mock();

			const instructionFiles = await service.listPromptFiles(PromptsType.instructions, CancellationToken.None);
			const contextComputer = instaService.createInstance(ComputeAutomaticInstructions, undefined);
			const context = {
				files: new ResourceSet([
					URI.joinPath(rootFolderUri, 'folder1/main.tsx'),
					URI.joinPath(rootFolderUri, 'folder1/index.tsx'),
					URI.joinPath(rootFolderUri, 'folder1/constants.tsx'),
				]),
				instructions: new ResourceSet(),
			};

			const result = new ChatRequestVariableSet();
			await contextComputer.addApplyingInstructions(instructionFiles, context, result, newInstructionsCollectionEvent(), CancellationToken.None);

			assert.deepStrictEqual(
				result.asArray().map(i => isPromptFileVariableEntry(i) ? i.value.path : undefined),
				[
					// local instructions
					URI.joinPath(rootFolderUri, '.github/prompts/file1.instructions.md').path,
					URI.joinPath(rootFolderUri, '.github/prompts/file2.instructions.md').path,
					// user instructions
					URI.joinPath(userPromptsFolderUri, 'file10.instructions.md').path,
				],
				'Must find correct instruction files.',
			);
		});

		test('copilot-instructions and AGENTS.md', async () => {
			const rootFolderName = 'copilot-instructions-and-agents';
			const rootFolder = `/${rootFolderName}`;
			const rootFolderUri = URI.file(rootFolder);

			workspaceContextService.setWorkspace(testWorkspace(rootFolderUri));

			// mock current workspace file structure
			await (instaService.createInstance(MockFilesystem,
				[{
					name: rootFolderName,
					children: [
						{
							name: 'codestyle.md',
							contents: [
								'Can you see this?',
							],
						},
						{
							name: 'AGENTS.md',
							contents: [
								'What about this?',
							],
						},
						{
							name: 'README.md',
							contents: [
								'Thats my project?',
							],
						},
						{
							name: '.github',
							children: [
								{
									name: 'copilot-instructions.md',
									contents: [
										'Be nice and friendly. Also look at instructions at #file:../codestyle.md and [more-codestyle.md](./more-codestyle.md).',
									],
								},
								{
									name: 'more-codestyle.md',
									contents: [
										'I like it clean.',
									],
								},
							],
						},

					],
				}])).mock();


			const contextComputer = instaService.createInstance(ComputeAutomaticInstructions, undefined);
			const context = new ChatRequestVariableSet();
			context.add(toFileVariableEntry(URI.joinPath(rootFolderUri, 'README.md')));

			await contextComputer.collect(context, CancellationToken.None);

			assert.deepStrictEqual(
				context.asArray().map(i => isPromptFileVariableEntry(i) ? i.value.path : undefined).filter(e => !!e).sort(),
				[
					URI.joinPath(rootFolderUri, '.github/copilot-instructions.md').path,
					URI.joinPath(rootFolderUri, '.github/more-codestyle.md').path,
					URI.joinPath(rootFolderUri, 'AGENTS.md').path,
					URI.joinPath(rootFolderUri, 'codestyle.md').path,
				].sort(),
				'Must find correct instruction files.',
			);
		});
	});

	suite('getCustomChatModes', () => {
		teardown(() => {
			sinon.restore();
		});


		test('body with tool references', async () => {
			const rootFolderName = 'custom-modes';
			const rootFolder = `/${rootFolderName}`;
			const rootFolderUri = URI.file(rootFolder);

			sinon.stub(service, 'listPromptFiles')
				.returns(Promise.resolve([
					// local instructions
					{
						uri: URI.joinPath(rootFolderUri, '.github/chatmodes/mode1.instructions.md'),
						storage: 'local',
						type: PromptsType.mode,
					},
					{
						uri: URI.joinPath(rootFolderUri, '.github/chatmodes/mode2.instructions.md'),
						storage: 'local',
						type: PromptsType.instructions,
					},

				]));

			// mock current workspace file structure
			await (instaService.createInstance(MockFilesystem,
				[{
					name: rootFolderName,
					children: [
						{
							name: '.github/chatmodes',
							children: [
								{
									name: 'mode1.instructions.md',
									contents: [
										'---',
										'description: \'Mode file 1.\'',
										'tools: [ tool1, tool2 ]',
										'---',
										'Do it with #tool1',
									],
								},
								{
									name: 'mode2.instructions.md',
									contents: [
										'First use #tool2\nThen use #tool1',
									],
								}
							],

						},
					],
				}])).mock();

			const result = await service.getCustomChatModes(CancellationToken.None);
			const expected: ICustomChatMode[] = [
				{
					name: 'mode1',
					description: 'Mode file 1.',
					tools: ['tool1', 'tool2'],
					body: 'Do it with #tool1',
					variableReferences: [{ name: 'tool1', range: { start: 11, endExclusive: 17 } }],
					model: undefined,
					uri: URI.joinPath(rootFolderUri, '.github/chatmodes/mode1.instructions.md'),
				},
				{
					name: 'mode2',
					description: undefined,
					tools: undefined,
					body: 'First use #tool2\nThen use #tool1',
					variableReferences: [{ name: 'tool1', range: { start: 26, endExclusive: 32 } }, { name: 'tool2', range: { start: 10, endExclusive: 16 } }],
					model: undefined,
					uri: URI.joinPath(rootFolderUri, '.github/chatmodes/mode2.instructions.md'),
				}
			];

			assert.deepEqual(
				expected,
				result,
				'Must get custom chat modes.',
			);
		});
	});
});<|MERGE_RESOLUTION|>--- conflicted
+++ resolved
@@ -705,12 +705,6 @@
 					tools: ['my-tool1'],
 					mode: 'agent',
 				},
-<<<<<<< HEAD
-				header: undefined,
-				references: [file3, file4]
-			});
-=======
-				topError: undefined,
 				fileReferences: [file3, file4],
 				variableReferences: [
 					{
@@ -726,9 +720,8 @@
 							start: 239,
 							endExclusive: 247,
 						}
-					}]
+					}],
 			} satisfies IPromptParserResult);
->>>>>>> fa6188bc
 
 			const result2 = await service.parse(file3, PromptsType.prompt, CancellationToken.None);
 			assert.deepEqual(result2, {
@@ -737,16 +730,9 @@
 					promptType: PromptsType.prompt,
 					mode: 'edit',
 				},
-<<<<<<< HEAD
-				header: undefined,
-				references: [nonExistingFolder, yetAnotherFile]
-			});
-=======
-				topError: undefined,
 				fileReferences: [nonExistingFolder, yetAnotherFile],
 				variableReferences: []
 			} satisfies IPromptParserResult);
->>>>>>> fa6188bc
 
 			const result3 = await service.parse(yetAnotherFile, PromptsType.instructions, CancellationToken.None);
 			assert.deepEqual(result3, {
@@ -756,16 +742,9 @@
 					description: 'Another file description.',
 					applyTo: '**/*.tsx',
 				},
-<<<<<<< HEAD
-				header: undefined,
-				references: [someOtherFolder, someOtherFolderFile]
-			});
-=======
-				topError: undefined,
 				fileReferences: [someOtherFolder, someOtherFolderFile],
 				variableReferences: []
 			} satisfies IPromptParserResult);
->>>>>>> fa6188bc
 
 			const result4 = await service.parse(file4, PromptsType.instructions, CancellationToken.None);
 			assert.deepEqual(result4, {
@@ -774,13 +753,7 @@
 					promptType: PromptsType.instructions,
 					description: 'File 4 splendid description.',
 				},
-<<<<<<< HEAD
-				header: undefined,
-				references: [
-=======
-				topError: undefined,
 				fileReferences: [
->>>>>>> fa6188bc
 					URI.joinPath(rootFolderUri, '/folder1/some-other-folder/some-non-existing/file.prompt.md'),
 					URI.joinPath(rootFolderUri, '/folder1/some-other-folder/some-non-prompt-file.md'),
 					URI.joinPath(rootFolderUri, '/folder1/'),
