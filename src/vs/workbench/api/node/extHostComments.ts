/*---------------------------------------------------------------------------------------------
 *  Copyright (c) Microsoft Corporation. All rights reserved.
 *  Licensed under the MIT License. See License.txt in the project root for license information.
 *--------------------------------------------------------------------------------------------*/

import { asPromise } from 'vs/base/common/async';
import { URI, UriComponents } from 'vs/base/common/uri';
import * as modes from 'vs/editor/common/modes';
import { ExtHostDocuments } from 'vs/workbench/api/node/extHostDocuments';
import * as extHostTypeConverter from 'vs/workbench/api/node/extHostTypeConverters';
import * as types from 'vs/workbench/api/node/extHostTypes';
import * as vscode from 'vscode';
import { ExtHostCommentsShape, IMainContext, MainContext, MainThreadCommentsShape } from './extHost.protocol';
import { CommandsConverter, ExtHostCommands } from './extHostCommands';
import { IRange } from 'vs/editor/common/core/range';
import { CancellationToken } from 'vs/base/common/cancellation';
import { ExtensionIdentifier } from 'vs/platform/extensions/common/extensions';
import { IExtensionDescription } from 'vs/workbench/services/extensions/common/extensions';
import { Event, Emitter } from 'vs/base/common/event';

interface HandlerData<T> {

	extensionId: ExtensionIdentifier;
	provider: T;
}

type ProviderHandle = number;

export class ExtHostComments implements ExtHostCommentsShape {
	private static handlePool = 0;

	private _proxy: MainThreadCommentsShape;

	private _commentControllers: Map<ProviderHandle, ExtHostCommentController> = new Map<ProviderHandle, ExtHostCommentController>();

	private _commentControllersByExtension: Map<string, ExtHostCommentController[]> = new Map<string, ExtHostCommentController[]>();

	private _documentProviders = new Map<number, HandlerData<vscode.DocumentCommentProvider>>();
	private _workspaceProviders = new Map<number, HandlerData<vscode.WorkspaceCommentProvider>>();

	constructor(
		mainContext: IMainContext,
		private _commands: ExtHostCommands,
		private readonly _documents: ExtHostDocuments,
	) {
		this._proxy = mainContext.getProxy(MainContext.MainThreadComments);

		_commands.registerArgumentProcessor({
			processArgument: arg => {
				if (arg && arg.$mid === 6) {
					const commentController = this._commentControllers.get(arg.handle);

					if (!commentController) {
						return arg;
					}

					return commentController;
				} else if (arg && arg.$mid === 7) {
					const commentController = this._commentControllers.get(arg.commentControlHandle);

					if (!commentController) {
						return arg;
					}

					const commentThread = commentController.getCommentThread(arg.commentThreadHandle);

					if (!commentThread) {
						return arg;
					}

					return commentThread;
				}

				return arg;
			}
		});
	}

	createCommentController(extension: IExtensionDescription, id: string, label: string): vscode.CommentController {
		const handle = ExtHostComments.handlePool++;
		const commentController = new ExtHostCommentController(extension, handle, this._commands.converter, this._proxy, id, label);
		this._commentControllers.set(commentController.handle, commentController);

		const commentControllers = this._commentControllersByExtension.get(ExtensionIdentifier.toKey(extension.identifier)) || [];
		commentControllers.push(commentController);
		this._commentControllersByExtension.set(ExtensionIdentifier.toKey(extension.identifier), commentControllers);

		return commentController;
	}

	$onCommentWidgetInputChange(commentControllerHandle: number, input: string): Promise<number | undefined> {
		const commentController = this._commentControllers.get(commentControllerHandle);

		if (!commentController) {
			return Promise.resolve(undefined);
		}

		commentController.$onCommentWidgetInputChange(input);
		return Promise.resolve(commentControllerHandle);
	}

	$provideCommentingRanges(commentControllerHandle: number, uriComponents: UriComponents, token: CancellationToken): Promise<IRange[] | undefined> {
		const commentController = this._commentControllers.get(commentControllerHandle);

		if (!commentController || !commentController.commentingRangeProvider) {
			return Promise.resolve(undefined);
		}

		const document = this._documents.getDocument(URI.revive(uriComponents));
		return asPromise(() => {
			return commentController.commentingRangeProvider.provider(document, token);
		}).then(ranges => ranges ? ranges.map(extHostTypeConverter.Range.from) : undefined);
	}

	$createNewCommentWidgetCallback(commentControllerHandle: number, uriComponents: UriComponents, range: IRange, token: CancellationToken): void {
		const commentController = this._commentControllers.get(commentControllerHandle);

		if (!commentController || !commentController.commentingRangeProvider) {
			return;
		}

		const document = this._documents.getDocument(URI.revive(uriComponents));
		commentController.commentingRangeProvider.callback(document, extHostTypeConverter.Range.to(range));
	}

	registerWorkspaceCommentProvider(
		extensionId: ExtensionIdentifier,
		provider: vscode.WorkspaceCommentProvider
	): vscode.Disposable {
		const handle = ExtHostComments.handlePool++;
		this._workspaceProviders.set(handle, {
			extensionId,
			provider
		});
		this._proxy.$registerWorkspaceCommentProvider(handle, extensionId);
		this.registerListeners(handle, extensionId, provider);

		return {
			dispose: () => {
				this._proxy.$unregisterWorkspaceCommentProvider(handle);
				this._workspaceProviders.delete(handle);
			}
		};
	}

	registerDocumentCommentProvider(
		extensionId: ExtensionIdentifier,
		provider: vscode.DocumentCommentProvider
	): vscode.Disposable {
		const handle = ExtHostComments.handlePool++;
		this._documentProviders.set(handle, {
			extensionId,
			provider
		});
		this._proxy.$registerDocumentCommentProvider(handle, {
			startDraftLabel: provider.startDraftLabel,
			deleteDraftLabel: provider.deleteDraftLabel,
			finishDraftLabel: provider.finishDraftLabel,
			reactionGroup: provider.reactionGroup ? provider.reactionGroup.map(reaction => convertToReaction(provider, reaction)) : undefined
		});
		this.registerListeners(handle, extensionId, provider);

		return {
			dispose: () => {
				this._proxy.$unregisterDocumentCommentProvider(handle);
				this._documentProviders.delete(handle);
			}
		};
	}

	$createNewCommentThread(handle: number, uri: UriComponents, range: IRange, text: string): Promise<modes.CommentThread | null> {
		const data = this._documents.getDocumentData(URI.revive(uri));
		const ran = <vscode.Range>extHostTypeConverter.Range.to(range);

		if (!data || !data.document) {
			return Promise.resolve(null);
		}

		const handlerData = this._documentProviders.get(handle);
		return asPromise(() => {
			return handlerData.provider.createNewCommentThread(data.document, ran, text, CancellationToken.None);
		}).then(commentThread => commentThread ? convertToCommentThread(handlerData.extensionId, handlerData.provider, commentThread, this._commands.converter) : null);
	}

	$replyToCommentThread(handle: number, uri: UriComponents, range: IRange, thread: modes.CommentThread, text: string): Promise<modes.CommentThread | null> {
		const data = this._documents.getDocumentData(URI.revive(uri));
		const ran = <vscode.Range>extHostTypeConverter.Range.to(range);

		if (!data || !data.document) {
			return Promise.resolve(null);
		}

		const handlerData = this._documentProviders.get(handle);
		return asPromise(() => {
			return handlerData.provider.replyToCommentThread(data.document, ran, convertFromCommentThread(thread), text, CancellationToken.None);
		}).then(commentThread => commentThread ? convertToCommentThread(handlerData.extensionId, handlerData.provider, commentThread, this._commands.converter) : null);
	}

	$editComment(handle: number, uri: UriComponents, comment: modes.Comment, text: string): Promise<void> {
		const document = this._documents.getDocument(URI.revive(uri));
		const handlerData = this._documentProviders.get(handle);
		return asPromise(() => {
			return handlerData.provider.editComment(document, convertFromComment(comment), text, CancellationToken.None);
		});
	}

	$deleteComment(handle: number, uri: UriComponents, comment: modes.Comment): Promise<void> {
		const document = this._documents.getDocument(URI.revive(uri));
		const handlerData = this._documentProviders.get(handle);
		return asPromise(() => {
			return handlerData.provider.deleteComment(document, convertFromComment(comment), CancellationToken.None);
		});
	}

	$startDraft(handle: number, uri: UriComponents): Promise<void> {
		const document = this._documents.getDocument(URI.revive(uri));

		const handlerData = this._documentProviders.get(handle);
		return asPromise(() => {
			return handlerData.provider.startDraft(document, CancellationToken.None);
		});
	}

	$deleteDraft(handle: number, uri: UriComponents): Promise<void> {
		const document = this._documents.getDocument(URI.revive(uri));
		const handlerData = this._documentProviders.get(handle);
		return asPromise(() => {
			return handlerData.provider.deleteDraft(document, CancellationToken.None);
		});
	}

	$finishDraft(handle: number, uri: UriComponents): Promise<void> {
		const document = this._documents.getDocument(URI.revive(uri));
		const handlerData = this._documentProviders.get(handle);
		return asPromise(() => {
			return handlerData.provider.finishDraft(document, CancellationToken.None);
		});
	}

	$addReaction(handle: number, uri: UriComponents, comment: modes.Comment, reaction: modes.CommentReaction): Promise<void> {
		const document = this._documents.getDocument(URI.revive(uri));
		const handlerData = this._documentProviders.get(handle);

		return asPromise(() => {
			return handlerData.provider.addReaction(document, convertFromComment(comment), convertFromReaction(reaction));
		});
	}

	$deleteReaction(handle: number, uri: UriComponents, comment: modes.Comment, reaction: modes.CommentReaction): Promise<void> {
		const document = this._documents.getDocument(URI.revive(uri));
		const handlerData = this._documentProviders.get(handle);
		return asPromise(() => {
			return handlerData.provider.deleteReaction(document, convertFromComment(comment), convertFromReaction(reaction));
		});
	}

	$provideDocumentComments(handle: number, uri: UriComponents): Promise<modes.CommentInfo> {
		const document = this._documents.getDocument(URI.revive(uri));
		const handlerData = this._documentProviders.get(handle);
		return asPromise(() => {
			return handlerData.provider.provideDocumentComments(document, CancellationToken.None);
		}).then(commentInfo => commentInfo ? convertCommentInfo(handle, handlerData.extensionId, handlerData.provider, commentInfo, this._commands.converter) : null);
	}

	$provideWorkspaceComments(handle: number): Promise<modes.CommentThread[] | null> {
		const handlerData = this._workspaceProviders.get(handle);
		if (!handlerData) {
			return Promise.resolve(null);
		}

		return asPromise(() => {
			return handlerData.provider.provideWorkspaceComments(CancellationToken.None);
		}).then(comments =>
			comments.map(comment => convertToCommentThread(handlerData.extensionId, handlerData.provider, comment, this._commands.converter)
			));
	}

	private registerListeners(handle: number, extensionId: ExtensionIdentifier, provider: vscode.DocumentCommentProvider | vscode.WorkspaceCommentProvider) {
		provider.onDidChangeCommentThreads(event => {

			this._proxy.$onDidCommentThreadsChange(handle, {
				changed: event.changed.map(thread => convertToCommentThread(extensionId, provider, thread, this._commands.converter)),
				added: event.added.map(thread => convertToCommentThread(extensionId, provider, thread, this._commands.converter)),
				removed: event.removed.map(thread => convertToCommentThread(extensionId, provider, thread, this._commands.converter)),
				draftMode: !!(provider as vscode.DocumentCommentProvider).startDraft && !!(provider as vscode.DocumentCommentProvider).finishDraft ? (event.inDraftMode ? modes.DraftMode.InDraft : modes.DraftMode.NotInDraft) : modes.DraftMode.NotSupported
			});
		});
	}
}

export class ExtHostCommentThread implements vscode.CommentThread {
	private static _handlePool: number = 0;
	readonly handle = ExtHostCommentThread._handlePool++;
	get threadId(): string {
		return this._threadId;
	}

	get resource(): vscode.Uri {
		return this._resource;
	}

	set range(range: vscode.Range) {
		this._range = range;
		this._proxy.$updateCommentThreadRange(this._commentControlHandle, this.handle, extHostTypeConverter.Range.from(this._range));
	}

	get range(): vscode.Range {
		return this._range;
	}

	private _label: string;

	get label(): string {
		return this._label;
	}

	set label(label: string) {
		this._label = label;
		this._proxy.$updateCommentThreadLabel(this._commentControlHandle, this.handle, this._label);
	}

	private _comments: vscode.Comment[] = [];

	get comments(): vscode.Comment[] {
		return this._comments;
	}

	set comments(newComments: vscode.Comment[]) {
		this._proxy.$updateComments(this._commentControlHandle, this.handle, newComments.map(cmt => { return convertToModeComment(cmt, this._commandsConverter); }));
		this._comments = newComments;
	}

	private _acceptInputCommands: vscode.Command[] = [];
	get acceptInputCommands(): vscode.Command[] {
		return this._acceptInputCommands;
	}

	set acceptInputCommands(replyCommands: vscode.Command[]) {
		this._acceptInputCommands = replyCommands;

		const internals = replyCommands.map(this._commandsConverter.toInternal.bind(this._commandsConverter));
		this._proxy.$updateCommentThreadCommands(this._commentControlHandle, this.handle, internals);
	}

	private _collapseState?: vscode.CommentThreadCollapsibleState;

	get collapsibleState(): vscode.CommentThreadCollapsibleState {
		return this._collapseState;
	}

	set collapsibleState(newState: vscode.CommentThreadCollapsibleState) {
		this._collapseState = newState;
		this._proxy.$updateCommentThreadCollapsibleState(this._commentControlHandle, this.handle, convertToCollapsibleState(newState));
	}

	constructor(
		private _proxy: MainThreadCommentsShape,
		private readonly _commandsConverter: CommandsConverter,
		private _commentControlHandle: number,
		private _threadId: string,
		private _resource: vscode.Uri,
		private _range: vscode.Range
	) {
		this._proxy.$createCommentThread(
			this._commentControlHandle,
			this.handle,
			this._threadId,
			this._resource,
			extHostTypeConverter.Range.from(this._range),
			this._comments.map(comment => { return convertToModeComment(comment, this._commandsConverter); }),
			this._acceptInputCommands ? this._acceptInputCommands.map(this._commandsConverter.toInternal.bind(this._commandsConverter)) : [],
			this._collapseState
		);
	}

	getComment(commentId: string): vscode.Comment | undefined {
		const comments = this._comments.filter(comment => comment.commentId === commentId);

		if (comments && comments.length) {
			return comments[0];
		}

		return undefined;
	}

	dispose() {
		this._proxy.$deleteCommentThread(
			this._commentControlHandle,
			this.handle
		);
	}

}

export class ExtHostCommentInputBox implements vscode.CommentInputBox {
	private _onDidChangeValue = new Emitter<string>();

	get onDidChangeValue(): Event<string> {
		return this._onDidChangeValue.event;
	}
	private _value: string = '';
	get value(): string {
		return this._value;
	}

	set value(newInput: string) {
		this._value = newInput;
		this._onDidChangeValue.fire(this._value);
		this._proxy.$setInputValue(this.commentControllerHandle, newInput);
	}

	constructor(
		private _proxy: MainThreadCommentsShape,

		public commentControllerHandle: number,
		input: string
	) {
		this._value = input;
	}

	setInput(input: string) {
		this._value = input;
	}
}

class ExtHostCommentingRangeProvider {
	constructor(
		public provider: (document: vscode.TextDocument, token: vscode.CancellationToken) => vscode.ProviderResult<vscode.Range[]>,
		public callback: (document: vscode.TextDocument, range: vscode.Range) => void
	) {

	}
}

class ExtHostCommentController implements vscode.CommentController {
	get id(): string {
		return this._id;
	}

	get label(): string {
		return this._label;
	}

	public inputBox?: ExtHostCommentInputBox;
	public activeCommentingRange?: vscode.Range;

	public get handle(): number {
		return this._handle;
	}

	private _threads: Map<number, ExtHostCommentThread> = new Map<number, ExtHostCommentThread>();

	private _commentingRangeProvider: ExtHostCommentingRangeProvider | undefined = undefined;

	get commentingRangeProvider(): ExtHostCommentingRangeProvider | undefined {
		return this._commentingRangeProvider;
	}

	set commentingRangeProvider(commentingRangeProvider: ExtHostCommentingRangeProvider | undefined) {
		this._commentingRangeProvider = commentingRangeProvider;
	}

	constructor(
		_extension: IExtensionDescription,
		private _handle: number,
		private readonly _commandsConverter: CommandsConverter,
		private _proxy: MainThreadCommentsShape,
		private _id: string,
		private _label: string
	) {
		this._proxy.$registerCommentController(this.handle, _id, _label);
	}

	createCommentThread(id: string, resource: vscode.Uri, range: vscode.Range): vscode.CommentThread {
		const commentThread = new ExtHostCommentThread(this._proxy, this._commandsConverter, this.handle, id, resource, range);
		this._threads.set(commentThread.handle, commentThread);
		return commentThread;
	}

<<<<<<< HEAD
	registerCommentingRangeProvider(provider: (document: vscode.TextDocument, token: vscode.CancellationToken) => vscode.ProviderResult<vscode.Range[]>, callback: (document: vscode.TextDocument, range: vscode.Range) => void) {
		this._commentingRangeProvider = new ExtHostCommentingRangeProvider(provider, callback);
=======
	$onActiveCommentWidgetChange(commentThread: modes.CommentThread2, comment: modes.Comment | undefined, input: string) {
		const extHostCommentThread = this._threads.get(commentThread.commentThreadHandle);

		const extHostCommentWidget = new ExtHostCommentWidget(
			this._proxy,
			this.handle,
			extHostCommentThread,
			comment ? extHostCommentThread.getComment(comment.commentId) : undefined,
			input || ''
		);

		this.widget = extHostCommentWidget;
	}

	createCommentingRanges(resource: vscode.Uri, ranges: vscode.Range[], newCommentThreadCommand: vscode.Command): vscode.CommentingRanges {
		const commentingRange = new ExtHostCommentingRanges(this._proxy, this._commandsConverter, this.handle, resource, ranges, newCommentThreadCommand);
		this._commentingRanges.set(commentingRange.handle, commentingRange);
		return commentingRange;
>>>>>>> 01350195
	}

	$onCommentWidgetInputChange(input: string) {
		if (!this.inputBox) {
			this.inputBox = new ExtHostCommentInputBox(this._proxy, this.handle, input);
		} else {
			this.inputBox.setInput(input);
		}
	}

	getCommentThread(handle: number) {
		return this._threads.get(handle);
	}

	dispose(): void {
		this._threads.forEach(value => {
			value.dispose();
		});
	}
}

function convertCommentInfo(owner: number, extensionId: ExtensionIdentifier, provider: vscode.DocumentCommentProvider, vscodeCommentInfo: vscode.CommentInfo, commandsConverter: CommandsConverter): modes.CommentInfo {
	return {
		extensionId: extensionId.value,
		threads: vscodeCommentInfo.threads.map(x => convertToCommentThread(extensionId, provider, x, commandsConverter)),
		commentingRanges: vscodeCommentInfo.commentingRanges ? vscodeCommentInfo.commentingRanges.map(range => extHostTypeConverter.Range.from(range)) : [],
		draftMode: provider.startDraft && provider.finishDraft ? (vscodeCommentInfo.inDraftMode ? modes.DraftMode.InDraft : modes.DraftMode.NotInDraft) : modes.DraftMode.NotSupported
	};
}

function convertToCommentThread(extensionId: ExtensionIdentifier, provider: vscode.DocumentCommentProvider | vscode.WorkspaceCommentProvider, vscodeCommentThread: vscode.CommentThread, commandsConverter: CommandsConverter): modes.CommentThread {
	return {
		extensionId: extensionId.value,
		threadId: vscodeCommentThread.threadId,
		resource: vscodeCommentThread.resource.toString(),
		range: extHostTypeConverter.Range.from(vscodeCommentThread.range),
		comments: vscodeCommentThread.comments.map(comment => convertToComment(provider, comment, commandsConverter)),
		collapsibleState: vscodeCommentThread.collapsibleState
	};
}

function convertFromCommentThread(commentThread: modes.CommentThread): vscode.CommentThread {
	return {
		threadId: commentThread.threadId,
		resource: URI.parse(commentThread.resource),
		range: extHostTypeConverter.Range.to(commentThread.range),
		comments: commentThread.comments.map(convertFromComment),
		collapsibleState: commentThread.collapsibleState
	};
}

function convertFromComment(comment: modes.Comment): vscode.Comment {
	let userIconPath: URI | undefined;
	if (comment.userIconPath) {
		try {
			userIconPath = URI.parse(comment.userIconPath);
		} catch (e) {
			// Ignore
		}
	}

	return {
		commentId: comment.commentId,
		body: extHostTypeConverter.MarkdownString.to(comment.body),
		userName: comment.userName,
		userIconPath: userIconPath,
		canEdit: comment.canEdit,
		canDelete: comment.canDelete,
		isDraft: comment.isDraft,
		commentReactions: comment.commentReactions ? comment.commentReactions.map(reaction => {
			return {
				label: reaction.label,
				count: reaction.count,
				hasReacted: reaction.hasReacted
			};
		}) : undefined
	};
}

function convertToModeComment(vscodeComment: vscode.Comment, commandsConverter: CommandsConverter): modes.Comment {
	const iconPath = vscodeComment.userIconPath ? vscodeComment.userIconPath.toString() : vscodeComment.gravatar;

	return {
		commentId: vscodeComment.commentId,
		body: extHostTypeConverter.MarkdownString.from(vscodeComment.body),
		userName: vscodeComment.userName,
		userIconPath: iconPath,
		isDraft: vscodeComment.isDraft,
		editCommand: vscodeComment.editCommand ? commandsConverter.toInternal(vscodeComment.editCommand) : undefined,
		deleteCommand: vscodeComment.editCommand ? commandsConverter.toInternal(vscodeComment.deleteCommand) : undefined,
		label: vscodeComment.label
	};
}

function convertToComment(provider: vscode.DocumentCommentProvider | vscode.WorkspaceCommentProvider, vscodeComment: vscode.Comment, commandsConverter: CommandsConverter): modes.Comment {
	const canEdit = !!(provider as vscode.DocumentCommentProvider).editComment && vscodeComment.canEdit;
	const canDelete = !!(provider as vscode.DocumentCommentProvider).deleteComment && vscodeComment.canDelete;
	const iconPath = vscodeComment.userIconPath ? vscodeComment.userIconPath.toString() : vscodeComment.gravatar;

	return {
		commentId: vscodeComment.commentId,
		body: extHostTypeConverter.MarkdownString.from(vscodeComment.body),
		userName: vscodeComment.userName,
		userIconPath: iconPath,
		canEdit: canEdit,
		canDelete: canDelete,
		command: vscodeComment.command ? commandsConverter.toInternal(vscodeComment.command) : null,
		isDraft: vscodeComment.isDraft,
		commentReactions: vscodeComment.commentReactions ? vscodeComment.commentReactions.map(reaction => convertToReaction(provider, reaction)) : undefined
	};
}

function convertToReaction(provider: vscode.DocumentCommentProvider | vscode.WorkspaceCommentProvider, reaction: vscode.CommentReaction): modes.CommentReaction {
	const providerCanDeleteReaction = !!(provider as vscode.DocumentCommentProvider).deleteReaction;
	const providerCanAddReaction = !!(provider as vscode.DocumentCommentProvider).addReaction;

	return {
		label: reaction.label,
		iconPath: reaction.iconPath ? extHostTypeConverter.pathOrURIToURI(reaction.iconPath) : undefined,
		count: reaction.count,
		hasReacted: reaction.hasReacted,
		canEdit: (reaction.hasReacted && providerCanDeleteReaction) || (!reaction.hasReacted && providerCanAddReaction)
	};
}

function convertFromReaction(reaction: modes.CommentReaction): vscode.CommentReaction {
	return {
		label: reaction.label,
		count: reaction.count,
		hasReacted: reaction.hasReacted
	};
}

function convertToCollapsibleState(kind: vscode.CommentThreadCollapsibleState | undefined): modes.CommentThreadCollapsibleState {
	if (kind !== undefined) {
		switch (kind) {
			case types.CommentThreadCollapsibleState.Expanded:
				return modes.CommentThreadCollapsibleState.Expanded;
			case types.CommentThreadCollapsibleState.Collapsed:
				return modes.CommentThreadCollapsibleState.Collapsed;
		}
	}
	return modes.CommentThreadCollapsibleState.Collapsed;
}<|MERGE_RESOLUTION|>--- conflicted
+++ resolved
@@ -477,29 +477,8 @@
 		return commentThread;
 	}
 
-<<<<<<< HEAD
 	registerCommentingRangeProvider(provider: (document: vscode.TextDocument, token: vscode.CancellationToken) => vscode.ProviderResult<vscode.Range[]>, callback: (document: vscode.TextDocument, range: vscode.Range) => void) {
 		this._commentingRangeProvider = new ExtHostCommentingRangeProvider(provider, callback);
-=======
-	$onActiveCommentWidgetChange(commentThread: modes.CommentThread2, comment: modes.Comment | undefined, input: string) {
-		const extHostCommentThread = this._threads.get(commentThread.commentThreadHandle);
-
-		const extHostCommentWidget = new ExtHostCommentWidget(
-			this._proxy,
-			this.handle,
-			extHostCommentThread,
-			comment ? extHostCommentThread.getComment(comment.commentId) : undefined,
-			input || ''
-		);
-
-		this.widget = extHostCommentWidget;
-	}
-
-	createCommentingRanges(resource: vscode.Uri, ranges: vscode.Range[], newCommentThreadCommand: vscode.Command): vscode.CommentingRanges {
-		const commentingRange = new ExtHostCommentingRanges(this._proxy, this._commandsConverter, this.handle, resource, ranges, newCommentThreadCommand);
-		this._commentingRanges.set(commentingRange.handle, commentingRange);
-		return commentingRange;
->>>>>>> 01350195
 	}
 
 	$onCommentWidgetInputChange(input: string) {
