/*---------------------------------------------------------------------------------------------
 *  Copyright (c) Microsoft Corporation. All rights reserved.
 *  Licensed under the MIT License. See License.txt in the project root for license information.
 *--------------------------------------------------------------------------------------------*/

import * as minimist from 'minimist';
import * as os from 'os';
import { localize } from 'vs/nls';
import { ParsedArgs } from 'vs/platform/environment/common/environment';
import { join } from 'vs/base/common/path';
import { writeFileSync } from 'vs/base/node/pfs';

/**
 * This code is also used by standalone cli's. Avoid adding any other dependencies.
 */

const helpCategories = {
	o: localize('optionsUpperCase', "Options"),
	e: localize('extensionsManagement', "Extensions Management"),
	t: localize('troubleshooting', "Troubleshooting")
};

export interface Option {
	id: keyof ParsedArgs;
	type: 'boolean' | 'string';
	alias?: string;
	deprecates?: string; // old deprecated id
	args?: string | string[];
	description?: string;
	cat?: keyof typeof helpCategories;
}
//_urls
export const options: Option[] = [
	{ id: 'diff', type: 'boolean', cat: 'o', alias: 'd', args: ['file', 'file'], description: localize('diff', "Compare two files with each other.") },
	{ id: 'add', type: 'boolean', cat: 'o', alias: 'a', args: 'folder', description: localize('add', "Add folder(s) to the last active window.") },
	{ id: 'goto', type: 'boolean', cat: 'o', alias: 'g', args: 'file:line[:character]', description: localize('goto', "Open a file at the path on the specified line and character position.") },
	{ id: 'new-window', type: 'boolean', cat: 'o', alias: 'n', description: localize('newWindow', "Force to open a new window.") },
	{ id: 'reuse-window', type: 'boolean', cat: 'o', alias: 'r', description: localize('reuseWindow', "Force to open a file or folder in an already opened window.") },
	{ id: 'wait', type: 'boolean', cat: 'o', alias: 'w', description: localize('wait', "Wait for the files to be closed before returning.") },
	{ id: 'locale', type: 'string', cat: 'o', args: 'locale', description: localize('locale', "The locale to use (e.g. en-US or zh-TW).") },
	{ id: 'user-data-dir', type: 'string', cat: 'o', args: 'dir', description: localize('userDataDir', "Specifies the directory that user data is kept in. Can be used to open multiple distinct instances of Code.") },
	{ id: 'version', type: 'boolean', cat: 'o', alias: 'v', description: localize('version', "Print version.") },
	{ id: 'help', type: 'boolean', cat: 'o', alias: 'h', description: localize('help', "Print usage.") },
	{ id: 'telemetry', type: 'boolean', cat: 'o', description: localize('telemetry', "Shows all telemetry events which VS code collects.") },
	{ id: 'folder-uri', type: 'string', cat: 'o', args: 'uri', description: localize('folderUri', "Opens a window with given folder uri(s)") },
	{ id: 'file-uri', type: 'string', cat: 'o', args: 'uri', description: localize('fileUri', "Opens a window with given file uri(s)") },

<<<<<<< HEAD
	{ id: 'extensions-dir', type: 'string', deprecates: 'extensionHomePath', cat: 'e', args: 'dir', description: localize('extensionHomePath', "Set the root path for extensions.") },
	{ id: 'list-extensions', type: 'boolean', cat: 'e', description: localize('listExtensions', "List the installed extensions.") },
	{ id: 'show-versions', type: 'boolean', cat: 'e', description: localize('showVersions', "Show versions of installed extensions, when using --list-extension.") },
	{ id: 'category', type: 'string', cat: 'e', description: localize('category', "Filters installed extensions by provided category, when using --list-extension.") },
	{ id: 'install-extension', type: 'string', cat: 'e', args: 'extension-id | path-to-vsix', description: localize('installExtension', "Installs or updates the extension. Use `--force` argument to avoid prompts.") },
	{ id: 'uninstall-extension', type: 'string', cat: 'e', args: 'extension-id', description: localize('uninstallExtension', "Uninstalls an extension.") },
	{ id: 'enable-proposed-api', type: 'string', cat: 'e', args: 'extension-id', description: localize('experimentalApis', "Enables proposed API features for extensions. Can receive one or more extension IDs to enable individually.") },
=======
function stripEmptyPath(argv: string[]): string[] | undefined {
	const index = firstIndex(argv, a => !/^-/.test(a));

	if (index > -1 && argv[index] === '') {
		argv.splice(index, 1);
	}
	return argv;
}

function stripAppPath(argv: string[]): string[] | undefined {
	const index = firstIndex(argv, a => !/^-/.test(a));
>>>>>>> 64286ca3

	{ id: 'verbose', type: 'boolean', cat: 't', description: localize('verbose', "Print verbose output (implies --wait).") },
	{ id: 'log', type: 'string', cat: 't', args: 'level', description: localize('log', "Log level to use. Default is 'info'. Allowed values are 'critical', 'error', 'warn', 'info', 'debug', 'trace', 'off'.") },
	{ id: 'status', type: 'boolean', alias: 's', cat: 't', description: localize('status', "Print process usage and diagnostics information.") },
	{ id: 'prof-startup', type: 'boolean', cat: 't', description: localize('prof-startup', "Run CPU profiler during startup") },
	{ id: 'disable-extensions', type: 'boolean', deprecates: 'disableExtensions', cat: 't', description: localize('disableExtensions', "Disable all installed extensions.") },
	{ id: 'disable-extension', type: 'string', cat: 't', args: 'extension-id', description: localize('disableExtension', "Disable an extension.") },

	{ id: 'inspect-extensions', type: 'string', deprecates: 'debugPluginHost', args: 'port', cat: 't', description: localize('inspect-extensions', "Allow debugging and profiling of extensions. Check the developer tools for the connection URI.") },
	{ id: 'inspect-brk-extensions', type: 'string', deprecates: 'debugBrkPluginHost', args: 'port', cat: 't', description: localize('inspect-brk-extensions', "Allow debugging and profiling of extensions with the extension host being paused after start. Check the developer tools for the connection URI.") },
	{ id: 'disable-gpu', type: 'boolean', cat: 't', description: localize('disableGPU', "Disable GPU hardware acceleration.") },
	{ id: 'max-memory', type: 'string', cat: 't', description: localize('maxMemory', "Max memory size for a window (in Mbytes).") },

	{ id: 'remote', type: 'string' },
	{ id: 'locate-extension', type: 'string' },
	{ id: 'extensionDevelopmentPath', type: 'string' },
	{ id: 'extensionTestsPath', type: 'string' },
	{ id: 'extension-development-confirm-save', type: 'boolean' },
	{ id: 'debugId', type: 'string' },
	{ id: 'inspect-search', type: 'string', deprecates: 'debugSearch' },
	{ id: 'inspect-brk-search', type: 'string', deprecates: 'debugBrkSearch' },
	{ id: 'export-default-configuration', type: 'string' },
	{ id: 'install-source', type: 'string' },
	{ id: 'driver', type: 'string' },
	{ id: 'logExtensionHostCommunication', type: 'boolean' },
	{ id: 'skip-getting-started', type: 'boolean' },
	{ id: 'skip-release-notes', type: 'boolean' },
	{ id: 'sticky-quickopen', type: 'boolean' },
	{ id: 'disable-restore-windows', type: 'boolean' },
	{ id: 'disable-telemetry', type: 'boolean' },
	{ id: 'disable-updates', type: 'boolean' },
	{ id: 'disable-crash-reporter', type: 'boolean' },
	{ id: 'skip-add-to-recently-opened', type: 'boolean' },
	{ id: 'unity-launch', type: 'boolean' },
	{ id: 'open-url', type: 'boolean' },
	{ id: 'file-write', type: 'boolean' },
	{ id: 'file-chmod', type: 'boolean' },
	{ id: 'driver-verbose', type: 'boolean' },
	{ id: 'force', type: 'boolean' },
	{ id: 'trace-category-filter', type: 'string' },
	{ id: 'trace-options', type: 'string' },
	{ id: '_', type: 'string' },

<<<<<<< HEAD
	{ id: 'js-flags', type: 'string' }, // chrome js flags
	{ id: 'nolazy', type: 'boolean' }, // node inspect
];
=======
	// Ignore empty path arg
	stripEmptyPath(args);

	return validate(parseArgs(args));
}
>>>>>>> 64286ca3

export function parseArgs(args: string[], isOptionSupported = (_: Option) => true): ParsedArgs {
	const alias: { [key: string]: string } = {};
	const string: string[] = [];
	const boolean: string[] = [];
	for (let o of options) {
		if (isOptionSupported(o)) {
			if (o.alias) {
				alias[o.id] = o.alias;
			}
		}

		if (o.type === 'string') {
			string.push(o.id);
			if (o.deprecates) {
				string.push(o.deprecates);
			}
		} else if (o.type === 'boolean') {
			boolean.push(o.id);
			if (o.deprecates) {
				boolean.push(o.deprecates);
			}
		}
	}
	// remote aliases to avoid confusion
	const parsedArgs = minimist(args, { string, boolean, alias });
	for (const o of options) {
		if (o.alias) {
			delete parsedArgs[o.alias];
		}
		if (o.deprecates && parsedArgs.hasOwnProperty(o.deprecates) && !parsedArgs[o.id]) {
			parsedArgs[o.id] = parsedArgs[o.deprecates];
			delete parsedArgs[o.deprecates];
		}
	}
	return parsedArgs;
}

function formatUsage(option: Option) {
	let args = '';
	if (option.args) {
		if (Array.isArray(option.args)) {
			args = ` <${option.args.join('> <')}>`;
		} else {
			args = ` <${option.args}>`;
		}
	}
	if (option.alias) {
		return `-${option.alias} --${option.id}${args}`;
	}
	return `--${option.id}${args}`;
}

// exported only for testing
export function formatOptions(docOptions: Option[], columns: number): string[] {
	let usageTexts = docOptions.map(formatUsage);
	let argLength = Math.max.apply(null, usageTexts.map(k => k.length)) + 2/*left padding*/ + 1/*right padding*/;
	if (columns - argLength < 25) {
		// Use a condensed version on narrow terminals
		return docOptions.reduce<string[]>((r, o, i) => r.concat([`  ${usageTexts[i]}`, `      ${o.description}`]), []);
	}
	let descriptionColumns = columns - argLength - 1;
	let result: string[] = [];
	docOptions.forEach((o, i) => {
		let usage = usageTexts[i];
		let wrappedDescription = wrapText(o.description!, descriptionColumns);
		let keyPadding = indent(argLength - usage.length - 2/*left padding*/);
		result.push('  ' + usage + keyPadding + wrappedDescription[0]);
		for (let i = 1; i < wrappedDescription.length; i++) {
			result.push(indent(argLength) + wrappedDescription[i]);
		}
	});
	return result;
}

function indent(count: number): string {
	return (<any>' ').repeat(count);
}

function wrapText(text: string, columns: number): string[] {
	let lines: string[] = [];
	while (text.length) {
		let index = text.length < columns ? text.length : text.lastIndexOf(' ', columns);
		let line = text.slice(0, index).trim();
		text = text.slice(index);
		lines.push(line);
	}
	return lines;
}

export function buildHelpMessage(productName: string, executableName: string, version: string, isOptionSupported = (_: Option) => true, isPipeSupported = true): string {
	const columns = (process.stdout).isTTY && (process.stdout).columns || 80;

	let help = [`${productName} ${version}`];
	help.push('');
	help.push(`${localize('usage', "Usage")}: ${executableName} [${localize('options', "options")}][${localize('paths', 'paths')}...]`);
	help.push('');
	if (isPipeSupported) {
		if (os.platform() === 'win32') {
			help.push(localize('stdinWindows', "To read output from another program, append '-' (e.g. 'echo Hello World | {0} -')", executableName));
		} else {
			help.push(localize('stdinUnix', "To read from stdin, append '-' (e.g. 'ps aux | grep code | {0} -')", executableName));
		}
		help.push('');
	}
	for (let helpCategoryKey in helpCategories) {
		const key = <keyof typeof helpCategories>helpCategoryKey;

		let categoryOptions = options.filter(o => !!o.description && o.cat === key && isOptionSupported(o));
		if (categoryOptions.length) {
			help.push(helpCategories[key]);
			help.push(...formatOptions(categoryOptions, columns));
			help.push('');
		}
	}
	return help.join('\n');
}

export function buildVersionMessage(version: string | undefined, commit: string | undefined): string {
	return `${version || localize('unknownVersion', "Unknown version")}\n${commit || localize('unknownCommit', "Unknown commit")}\n${process.arch}`;
}

/**
 * Converts an argument into an array
 * @param arg a argument value. Can be undefined, an entry or an array
 */
export function asArray(arg: string | string[] | undefined): string[] {
	if (arg) {
		if (Array.isArray(arg)) {
			return arg;
		}
		return [arg];
	}
	return [];
}

/**
 * Returns whether an argument is present.
 */
export function hasArgs(arg: string | string[] | undefined): boolean {
	if (arg) {
		if (Array.isArray(arg)) {
			return !!arg.length;
		}
		return true;
	}
	return false;
}

export function addArg(argv: string[], ...args: string[]): string[] {
	const endOfArgsMarkerIndex = argv.indexOf('--');
	if (endOfArgsMarkerIndex === -1) {
		argv.push(...args);
	} else {
		// if the we have an argument "--" (end of argument marker)
		// we cannot add arguments at the end. rather, we add
		// arguments before the "--" marker.
		argv.splice(endOfArgsMarkerIndex, 0, ...args);
	}

	return argv;
}

export function createWaitMarkerFile(verbose?: boolean): string | undefined {
	const randomWaitMarkerPath = join(os.tmpdir(), Math.random().toString(36).replace(/[^a-z]+/g, '').substr(0, 10));

	try {
		writeFileSync(randomWaitMarkerPath, '');
		if (verbose) {
			console.log(`Marker file for --wait created: ${randomWaitMarkerPath}`);
		}
		return randomWaitMarkerPath;
	} catch (err) {
		if (verbose) {
			console.error(`Failed to create marker file for --wait: ${err}`);
		}
		return undefined;
	}
}<|MERGE_RESOLUTION|>--- conflicted
+++ resolved
@@ -45,7 +45,6 @@
 	{ id: 'folder-uri', type: 'string', cat: 'o', args: 'uri', description: localize('folderUri', "Opens a window with given folder uri(s)") },
 	{ id: 'file-uri', type: 'string', cat: 'o', args: 'uri', description: localize('fileUri', "Opens a window with given file uri(s)") },
 
-<<<<<<< HEAD
 	{ id: 'extensions-dir', type: 'string', deprecates: 'extensionHomePath', cat: 'e', args: 'dir', description: localize('extensionHomePath', "Set the root path for extensions.") },
 	{ id: 'list-extensions', type: 'boolean', cat: 'e', description: localize('listExtensions', "List the installed extensions.") },
 	{ id: 'show-versions', type: 'boolean', cat: 'e', description: localize('showVersions', "Show versions of installed extensions, when using --list-extension.") },
@@ -53,19 +52,6 @@
 	{ id: 'install-extension', type: 'string', cat: 'e', args: 'extension-id | path-to-vsix', description: localize('installExtension', "Installs or updates the extension. Use `--force` argument to avoid prompts.") },
 	{ id: 'uninstall-extension', type: 'string', cat: 'e', args: 'extension-id', description: localize('uninstallExtension', "Uninstalls an extension.") },
 	{ id: 'enable-proposed-api', type: 'string', cat: 'e', args: 'extension-id', description: localize('experimentalApis', "Enables proposed API features for extensions. Can receive one or more extension IDs to enable individually.") },
-=======
-function stripEmptyPath(argv: string[]): string[] | undefined {
-	const index = firstIndex(argv, a => !/^-/.test(a));
-
-	if (index > -1 && argv[index] === '') {
-		argv.splice(index, 1);
-	}
-	return argv;
-}
-
-function stripAppPath(argv: string[]): string[] | undefined {
-	const index = firstIndex(argv, a => !/^-/.test(a));
->>>>>>> 64286ca3
 
 	{ id: 'verbose', type: 'boolean', cat: 't', description: localize('verbose', "Print verbose output (implies --wait).") },
 	{ id: 'log', type: 'string', cat: 't', args: 'level', description: localize('log', "Log level to use. Default is 'info'. Allowed values are 'critical', 'error', 'warn', 'info', 'debug', 'trace', 'off'.") },
@@ -109,17 +95,9 @@
 	{ id: 'trace-options', type: 'string' },
 	{ id: '_', type: 'string' },
 
-<<<<<<< HEAD
 	{ id: 'js-flags', type: 'string' }, // chrome js flags
 	{ id: 'nolazy', type: 'boolean' }, // node inspect
 ];
-=======
-	// Ignore empty path arg
-	stripEmptyPath(args);
-
-	return validate(parseArgs(args));
-}
->>>>>>> 64286ca3
 
 export function parseArgs(args: string[], isOptionSupported = (_: Option) => true): ParsedArgs {
 	const alias: { [key: string]: string } = {};
@@ -155,6 +133,10 @@
 			delete parsedArgs[o.deprecates];
 		}
 	}
+
+	// https://github.com/microsoft/vscode/issues/58177
+	parsedArgs._ = parsedArgs._.filter(arg => arg.length > 0);
+
 	return parsedArgs;
 }
 
