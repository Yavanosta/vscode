{
	"displayName": "Search (ripgrep)",
<<<<<<< HEAD
	"description": "Provides search using Ripgrep."
=======
	"description": "Provides search using Ripgrep.",
	"searchRipgrep.enable.description": "(Experimental) Enable this experimental search provider extension. When enabled, it takes precedence over vscode's built-in search."
>>>>>>> 8647b7c1
}<|MERGE_RESOLUTION|>--- conflicted
+++ resolved
@@ -1,9 +1,5 @@
 {
 	"displayName": "Search (ripgrep)",
-<<<<<<< HEAD
-	"description": "Provides search using Ripgrep."
-=======
 	"description": "Provides search using Ripgrep.",
 	"searchRipgrep.enable.description": "(Experimental) Enable this experimental search provider extension. When enabled, it takes precedence over vscode's built-in search."
->>>>>>> 8647b7c1
 }